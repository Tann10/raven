--- conflicted
+++ resolved
@@ -578,7 +578,14 @@
    csv = 'AdaptiveStochasticPoly/data.csv'
  [../]
 
-<<<<<<< HEAD
+
+ [./redundantInputs]
+   type = 'RavenFramework'
+   input = 'test_redundant_inputs.xml'
+   output = 'RedundantInputs/mc_out.xml RedundantInputs/grid_out.xml'
+   csv = 'RedundantInputs/mc_out.csv RedundantInputs/grid_out.csv'
+ [../]
+
  [./dataObject_metadata]
    type = 'RavenFramework'
    input = 'test_DataObject_metadata.xml'
@@ -586,13 +593,4 @@
    xml = 'dataObject_metadata/PointProbability_dump.xml'
    csv = 'dataObject_metadata/PointProbability_dump.csv'
  [../]
-
-=======
- [./redundantInputs]
-   type = 'RavenFramework'
-   input = 'test_redundant_inputs.xml'
-   output = 'RedundantInputs/mc_out.xml RedundantInputs/grid_out.xml'
-   csv = 'RedundantInputs/mc_out.csv RedundantInputs/grid_out.csv'
- [../]
->>>>>>> afede999
 []
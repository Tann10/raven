--- conflicted
+++ resolved
@@ -602,14 +602,12 @@
    csv = 'RedundantInputs/mc_out.csv RedundantInputs/grid_out.csv'
  [../]
 
-<<<<<<< HEAD
  [./dataObject_metadata]
    type = 'RavenFramework'
    input = 'test_DataObject_metadata.xml'
    output = 'dataObject_metadata/PointProbability_dump.xml'
    xml = 'dataObject_metadata/PointProbability_dump.xml'
    csv = 'dataObject_metadata/PointProbability_dump.csv'
-=======
 [./CubitMooseInterface]
    type = 'RavenFramework'
    input = 'test_CUBIT_MOOSE.xml'
@@ -630,6 +628,5 @@
    csv = 'BISON_and_MESH_test/print_data.csv'
    required_executable = '../../../bison/bison-%METHOD%'
    required_libraries = 'cubit'
->>>>>>> 72fe79a0
  [../]
 []
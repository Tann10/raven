<?xml version="1.0" ?>
<Simulation verbosity="debug">
  <RunInfo>
    <WorkingDir>basicStatistics</WorkingDir>
    <Sequence>FirstMRun,PP1,PP2,PP3,PP4,PP5</Sequence>
    <batchSize>1</batchSize>
  </RunInfo>

<<<<<<< HEAD
  <Files>
    <Input name="basicStatisticsExternalModelTest.py" type="">basicStatisticsExternalModelTest.py</Input>
    <Input name="output_basicStatistics_PP1.csv" type="">output_basicStatistics_PP1.csv</Input>
    <Input name="output_basicStatistics_PP2.csv" type="">output_basicStatistics_PP2.csv</Input>
    <Input name="output_basicStatistics_PP3.csv" type="">output_basicStatistics_PP3.csv</Input>
    <Input name="output_basicStatistics_PP4.csv" type="">output_basicStatistics_PP4.csv</Input>
    <Input name="output_basicStatistics_PP5.csv" type="">output_basicStatistics_PP5.csv</Input>
  </Files>

=======
>>>>>>> 27d99f2d
  <Models>
    <ExternalModel ModuleToLoad="basicStatistics/basicStatisticsExternalModelTest" name="PythonModule" subType="">
      <variable>x</variable>
      <variable>y</variable>
      <variable>z</variable>
      <variable>time</variable>
      <variable>x0</variable>
      <variable>x01</variable>
      <variable>x02</variable>
      <variable>y0</variable>
      <variable>y02</variable>
      <variable>y01</variable>
      <variable>z0</variable>
      <variable>z02</variable>
      <variable>z01</variable>
    </ExternalModel>
    <PostProcessor name="autoCorrelationTest" subType="BasicStatistics" verbosity="debug">
<<<<<<< HEAD
=======
      <!--
         =&gt; you can here specify what type of figure of merit you need to compute
        <what>expectedValue,sigma,variance,kurtois,pearson,covariance</what>
      -->
>>>>>>> 27d99f2d
      <what>expectedValue</what>
      <parameters>x01,x02</parameters>
      <methodsToRun>failureProbability</methodsToRun>
    </PostProcessor>
    <PostProcessor name="NotCorrellatedTest" subType="BasicStatistics" verbosity="debug">
      <what>all</what>
      <biased>true</biased>
      <parameters>y01,y02</parameters>
    </PostProcessor>
    <PostProcessor name="InverseCorrelatedTest" subType="BasicStatistics" verbosity="debug">
      <what>all</what>
      <parameters>z01,z02</parameters>
    </PostProcessor>
    <PostProcessor name="InputOutput" subType="BasicStatistics" verbosity="debug">
      <what>all</what>
      <parameters>x0,x01,y0,y02</parameters>
    </PostProcessor>
    <PostProcessor name="CreateInfinity" subType="BasicStatistics" verbosity="debug">
      <what>all</what>
      <parameters>time,x0,y0,y02</parameters>
    </PostProcessor>
  </Models>

  <Functions>
    <External file="basicStatistics/testFunctionComputeProbability" name="testFunctionComputeProbability">
      <variable>x01</variable>
    </External>
  </Functions>

  <Distributions>
    <Normal name="x0_distrib">
      <mean>4</mean>
      <sigma>1</sigma>
    </Normal>
    <Normal name="y0_distrib">
      <mean>100</mean>
      <sigma>1</sigma>
    </Normal>
    <Normal name="z0_distrib">
      <mean>4</mean>
      <sigma>1</sigma>
    </Normal>
  </Distributions>

  <Samplers>
    <MonteCarlo name="MC_external">
      <sampler_init>
        <limit>4</limit>
      </sampler_init>
      <variable name="x0">
        <distribution>x0_distrib</distribution>
      </variable>
      <variable name="y0">
        <distribution>y0_distrib</distribution>
      </variable>
      <variable name="z0">
        <distribution>z0_distrib</distribution>
      </variable>
    </MonteCarlo>
  </Samplers>

  <Steps>
    <MultiRun name="FirstMRun" re-seeding="25061978">
      <Input class="Files" type="">basicStatisticsExternalModelTest.py</Input>
      <Model class="Models" type="ExternalModel">PythonModule</Model>
      <Sampler class="Samplers" type="MonteCarlo">MC_external</Sampler>
      <Output class="DataObjects" type="PointSet">PointSetPostProcTest</Output>
      <Output class="OutStreamManager" type="Print">PointSetPostProcTest_dump</Output>
    </MultiRun>
    <PostProcess name="PP1">
      <Input class="DataObjects" type="PointSet">PointSetPostProcTest</Input>
<<<<<<< HEAD
      <Model class="Models" type="PostProcessor">autoCorrelationTest</Model>
      <Function class="Functions" type="External">testFunctionComputeProbability</Function>
=======
      <Function class="Functions" type="External">testFunctionComputeProbability</Function>
      <Model class="Models" type="PostProcessor">autoCorrelationTest</Model>
>>>>>>> 27d99f2d
      <Output class="Files" type="">output_basicStatistics_PP1.csv</Output>
    </PostProcess>
    <PostProcess name="PP2">
      <Input class="DataObjects" type="PointSet">PointSetPostProcTest</Input>
      <Model class="Models" type="PostProcessor">NotCorrellatedTest</Model>
      <Output class="Files" type="">output_basicStatistics_PP2.csv</Output>
    </PostProcess>
    <PostProcess name="PP3">
      <Input class="DataObjects" type="PointSet">PointSetPostProcTest</Input>
      <Model class="Models" type="PostProcessor">InverseCorrelatedTest</Model>
      <Output class="Files" type="">output_basicStatistics_PP3.csv</Output>
    </PostProcess>
    <PostProcess name="PP4">
      <Input class="DataObjects" type="PointSet">PointSetPostProcTest</Input>
      <Model class="Models" type="PostProcessor">InputOutput</Model>
      <Output class="Files" type="">output_basicStatistics_PP4.csv</Output>
    </PostProcess>
    <PostProcess name="PP5">
      <Input class="DataObjects" type="PointSet">PointSetPostProcTest</Input>
      <Model class="Models" type="PostProcessor">CreateInfinity</Model>
      <Output class="Files" type="">output_basicStatistics_PP5.csv</Output>
    </PostProcess>
  </Steps>
<<<<<<< HEAD

  <OutStreamManager>
    <Print name="PointSetPostProcTest_dump">
      <type>csv</type>
      <source>PointSetPostProcTest</source>
    </Print>
  </OutStreamManager>

=======

  <OutStreamManager>
    <Print name="PointSetPostProcTest_dump">
      <type>csv</type>
      <source>PointSetPostProcTest</source>
    </Print>
  </OutStreamManager>

>>>>>>> 27d99f2d
  <DataObjects>
    <PointSet name="PointSetPostProcTest">
      <Input>x0,y0,z0</Input>
      <Output>time,x02,y02,z02,x01,y01,z01,x,y,z</Output>
    </PointSet>
  </DataObjects>

</Simulation><|MERGE_RESOLUTION|>--- conflicted
+++ resolved
@@ -2,22 +2,11 @@
 <Simulation verbosity="debug">
   <RunInfo>
     <WorkingDir>basicStatistics</WorkingDir>
+    <Files>basicStatisticsExternalModelTest.py,output_basicStatistics_PP1.csv,output_basicStatistics_PP2.csv,output_basicStatistics_PP3.csv,output_basicStatistics_PP4.csv,output_basicStatistics_PP5.csv</Files>
     <Sequence>FirstMRun,PP1,PP2,PP3,PP4,PP5</Sequence>
     <batchSize>1</batchSize>
   </RunInfo>
 
-<<<<<<< HEAD
-  <Files>
-    <Input name="basicStatisticsExternalModelTest.py" type="">basicStatisticsExternalModelTest.py</Input>
-    <Input name="output_basicStatistics_PP1.csv" type="">output_basicStatistics_PP1.csv</Input>
-    <Input name="output_basicStatistics_PP2.csv" type="">output_basicStatistics_PP2.csv</Input>
-    <Input name="output_basicStatistics_PP3.csv" type="">output_basicStatistics_PP3.csv</Input>
-    <Input name="output_basicStatistics_PP4.csv" type="">output_basicStatistics_PP4.csv</Input>
-    <Input name="output_basicStatistics_PP5.csv" type="">output_basicStatistics_PP5.csv</Input>
-  </Files>
-
-=======
->>>>>>> 27d99f2d
   <Models>
     <ExternalModel ModuleToLoad="basicStatistics/basicStatisticsExternalModelTest" name="PythonModule" subType="">
       <variable>x</variable>
@@ -35,13 +24,10 @@
       <variable>z01</variable>
     </ExternalModel>
     <PostProcessor name="autoCorrelationTest" subType="BasicStatistics" verbosity="debug">
-<<<<<<< HEAD
-=======
       <!--
          =&gt; you can here specify what type of figure of merit you need to compute
         <what>expectedValue,sigma,variance,kurtois,pearson,covariance</what>
       -->
->>>>>>> 27d99f2d
       <what>expectedValue</what>
       <parameters>x01,x02</parameters>
       <methodsToRun>failureProbability</methodsToRun>
@@ -113,13 +99,8 @@
     </MultiRun>
     <PostProcess name="PP1">
       <Input class="DataObjects" type="PointSet">PointSetPostProcTest</Input>
-<<<<<<< HEAD
-      <Model class="Models" type="PostProcessor">autoCorrelationTest</Model>
-      <Function class="Functions" type="External">testFunctionComputeProbability</Function>
-=======
       <Function class="Functions" type="External">testFunctionComputeProbability</Function>
       <Model class="Models" type="PostProcessor">autoCorrelationTest</Model>
->>>>>>> 27d99f2d
       <Output class="Files" type="">output_basicStatistics_PP1.csv</Output>
     </PostProcess>
     <PostProcess name="PP2">
@@ -143,7 +124,6 @@
       <Output class="Files" type="">output_basicStatistics_PP5.csv</Output>
     </PostProcess>
   </Steps>
-<<<<<<< HEAD
 
   <OutStreamManager>
     <Print name="PointSetPostProcTest_dump">
@@ -152,16 +132,6 @@
     </Print>
   </OutStreamManager>
 
-=======
-
-  <OutStreamManager>
-    <Print name="PointSetPostProcTest_dump">
-      <type>csv</type>
-      <source>PointSetPostProcTest</source>
-    </Print>
-  </OutStreamManager>
-
->>>>>>> 27d99f2d
   <DataObjects>
     <PointSet name="PointSetPostProcTest">
       <Input>x0,y0,z0</Input>

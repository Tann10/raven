--- conflicted
+++ resolved
@@ -2,22 +2,11 @@
 <Simulation verbosity="debug">
   <RunInfo>
     <WorkingDir>test_rom_trainer</WorkingDir>
+    <Files>TMI_PRA_trans_MC_control.py,TMI.i,TMI_steady_restart/1863.rd-0,TMI_steady_restart/1863.xdr,TMI_steady_restart/1863.xdr.0000,TMI_steady_restart/1863_mesh.cpr</Files>
     <Sequence>test_extract_for_rom_trainer,test_rom_trainer,rom_MC</Sequence>
     <batchSize>1</batchSize>
   </RunInfo>
 
-<<<<<<< HEAD
-  <Files>
-    <Input name="TMI_PRA_trans_MC_control.py" type="">TMI_PRA_trans_MC_control.py</Input>
-    <Input name="TMI.i" type="">TMI.i</Input>
-    <Input name="TMI_steady_restart/1863.rd-0" type="">TMI_steady_restart/1863.rd-0</Input>
-    <Input name="TMI_steady_restart/1863.xdr" type="">TMI_steady_restart/1863.xdr</Input>
-    <Input name="TMI_steady_restart/1863.xdr.0000" type="">TMI_steady_restart/1863.xdr.0000</Input>
-    <Input name="TMI_steady_restart/1863_mesh.cpr" type="">TMI_steady_restart/1863_mesh.cpr</Input>
-  </Files>
-
-=======
->>>>>>> 27d99f2d
   <Distributions>
     <Uniform name="auxbackup">
       <lowerBound>0</lowerBound>
@@ -58,17 +47,6 @@
   </Samplers>
 
   <Steps>
-<<<<<<< HEAD
-    <IOStep name="test_extract_for_rom_trainer">
-      <Input class="Databases" type="HDF5">MC_TEST_EXTRACT_STEP_FOR_ROM_TRAINER</Input>
-      <Output class="DataObjects" type="PointSet">Pointset_from_database_for_rom_trainer</Output>
-    </IOStep>
-    <RomTrainer name="test_rom_trainer">
-      <Input class="DataObjects" type="PointSet">Pointset_from_database_for_rom_trainer</Input>
-      <Output class="Models" type="ROM">ROM1</Output>
-    </RomTrainer>
-=======
->>>>>>> 27d99f2d
     <MultiRun name="rom_MC">
       <Input class="DataObjects" type="Point">data_for_sampling_empty_at_begin</Input>
       <Model class="Models" type="ROM">ROM1</Model>
@@ -76,8 +54,6 @@
       <Output class="DataObjects" type="PointSet">outputMontecarloRom</Output>
       <Output class="OutStreamManager" type="Print">outputMontecarloRom_dump</Output>
     </MultiRun>
-<<<<<<< HEAD
-=======
     <IOStep name="test_extract_for_rom_trainer">
       <Input class="Databases" type="HDF5">MC_TEST_EXTRACT_STEP_FOR_ROM_TRAINER</Input>
       <Output class="DataObjects" type="PointSet">timepointset_from_database_for_rom_trainer</Output>
@@ -86,7 +62,6 @@
       <Input class="DataObjects" type="PointSet">Pointset_from_database_for_rom_trainer</Input>
       <Output class="Models" type="ROM">ROM1</Output>
     </RomTrainer>
->>>>>>> 27d99f2d
   </Steps>
 
   <OutStreamManager>

<?xml version="1.0" encoding="UTF-8"?>
<Simulation>
  <RunInfo>
    <JobName>testGenericCodeInterface</JobName>
    <Files>gen.one,gen.two</Files>
    <Sequence>sample</Sequence>
    <WorkingDir>GenericInterfaceIO</WorkingDir>
    <batchSize>1</batchSize>
    <!--mode>mpi<runQSUB/></mode>
    <NumMPI>24</NumMPI>
    <expectedTime>8:48:00</expectedTime-->
  </RunInfo>

  <Models>
    <Code name="poly" subType="GenericCode">
      <executable>GenericInterfaceIO/poly_inp_io.py</executable>
      <clargs   type='prepend' arg='python'/>
      <clargs   type='input'   arg='-i'     extension='.one'/>
      <fileargs type='input'   arg='aux'    extension='.two'/>
      <fileargs type='output'  arg='output'                 />
      <prepend>python</prepend>
    </Code>
  </Models>

  <Distributions>
      <Uniform name='xd'><lowerBound>0.0</lowerBound><upperBound>1.0</upperBound></Uniform>
      <Uniform name='yd'><lowerBound>1.0</lowerBound><upperBound>2.0</upperBound></Uniform>
  </Distributions>

  <Samplers>
    <Grid name='grid'>
      <variable name="x"><distribution>xd</distribution><grid type='CDF' construction='equal' steps='1'>0.3 0.7</grid></variable>
      <variable name="y"><distribution>yd</distribution><grid type='CDF' construction='equal' steps='1'>0.3 0.7</grid></variable>
    </Grid>
  </Samplers>

  <Steps>
    <MultiRun name="sample">
      <Input   class="Files"     type=""            >gen.one</Input>
      <Input   class="Files"     type=""            >gen.two</Input>
      <Model   class="Models"    type="Code"        >poly</Model>
<<<<<<< HEAD
      <Sampler class="Samplers"  type="Grid"        >grid</Sampler>
      <Output  class='DataObjects'     type='TimePointSet'>samples</Output>
=======
      <Output  class='DataObjects'     type='PointSet'>samples</Output>
>>>>>>> 02f76db1
      <Output  class='OutStreamManager' type='Print'>samples</Output>
    </MultiRun>
  </Steps>

  <DataObjects>
    <PointSet name="samples">
      <Input>x,y</Input>
      <Output>poly</Output>
    </PointSet>
  </DataObjects>

  <OutStreamManager>
      <Print name='samples'>
          <type>csv</type>
          <source>samples</source>
      </Print>
  </OutStreamManager>
</Simulation><|MERGE_RESOLUTION|>--- conflicted
+++ resolved
@@ -23,8 +23,8 @@
   </Models>
 
   <Distributions>
-      <Uniform name='xd'><lowerBound>0.0</lowerBound><upperBound>1.0</upperBound></Uniform>
-      <Uniform name='yd'><lowerBound>1.0</lowerBound><upperBound>2.0</upperBound></Uniform>
+    <Uniform name='xd'><lowerBound>0.0</lowerBound><upperBound>1.0</upperBound></Uniform>
+    <Uniform name='yd'><lowerBound>1.0</lowerBound><upperBound>2.0</upperBound></Uniform>
   </Distributions>
 
   <Samplers>
@@ -36,16 +36,12 @@
 
   <Steps>
     <MultiRun name="sample">
-      <Input   class="Files"     type=""            >gen.one</Input>
-      <Input   class="Files"     type=""            >gen.two</Input>
-      <Model   class="Models"    type="Code"        >poly</Model>
-<<<<<<< HEAD
-      <Sampler class="Samplers"  type="Grid"        >grid</Sampler>
-      <Output  class='DataObjects'     type='TimePointSet'>samples</Output>
-=======
-      <Output  class='DataObjects'     type='PointSet'>samples</Output>
->>>>>>> 02f76db1
-      <Output  class='OutStreamManager' type='Print'>samples</Output>
+      <Input   class="Files"            type=""         >gen.one</Input>
+      <Input   class="Files"            type=""         >gen.two</Input>
+      <Model   class="Models"           type="Code"     >poly</Model>
+      <Sampler class="Samplers"         type="Grid"     >grid</Sampler>
+      <Output  class='DataObjects'      type='PointSet' >samples</Output>
+      <Output  class='OutStreamManager' type='Print'    >samples</Output>
     </MultiRun>
   </Steps>
 

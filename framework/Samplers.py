--- conflicted
+++ resolved
@@ -1512,14 +1512,8 @@
       @ Out, None
     """
     self.gridEntity.initialize()
-<<<<<<< HEAD
     self.limit = self.gridEntity.len()
-    if self.restartData is not None:
-      inps = self.restartData.getInpParametersValues()
-      self.existing = zip(*list(v for v in inps.values()))
-=======
-    self.limit = len(self.gridEntity)
->>>>>>> 71994a9c
+
 
   def localGenerateInput(self,model,myInput):
     """

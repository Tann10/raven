'''
Module where the base class and the specialization of different type of sampler are
'''
#for future compatibility with Python 3--------------------------------------------------------------
from __future__ import division, print_function, unicode_literals, absolute_import
import warnings
warnings.simplefilter('default',DeprecationWarning)
#if not 'xrange' in dir(__builtins__): xrange = range
#End compatibility block for Python 3----------------------------------------------------------------

#External Modules------------------------------------------------------------------------------------
import sys
import os
import copy
import abc
import numpy as np
import json
from operator import mul
from functools import reduce
from scipy import spatial
from scipy.interpolate import InterpolatedUnivariateSpline
import xml.etree.ElementTree as ET
import itertools
from sklearn import neighbors
#External Modules End--------------------------------------------------------------------------------

#Internal Modules------------------------------------------------------------------------------------
import utils
from BaseClasses import BaseType
from Assembler import Assembler
import Distributions
import TreeStructure as ETS
import SupervisedLearning
import pyDOE as doe
import Quadratures
import OrthoPolynomials
import SupervisedLearning
import IndexSets
import PostProcessors
distribution1D = utils.find_distribution1D()
#Internal Modules End--------------------------------------------------------------------------------

#Internal Submodules---------------------------------------------------------------------------------
#Internal Submodules End--------------------------------------------------------------------------------

class Sampler(utils.metaclass_insert(abc.ABCMeta,BaseType),Assembler):
  """
  This is the base class for samplers
  Samplers own the sampling strategy (Type) and they generate the
  input values using the associate distribution. They do not have distributions inside!!!!

  --Instance--
  myInstance = Sampler()
  myInstance.XMLread(xml.etree.ElementTree.Element)  This method generates all the information that will be permanent for the object during the simulation

  --usage--
  myInstance = Sampler()
  myInstance.XMLread(xml.etree.ElementTree.Element)  This method generate all permanent information of the object from <Simulation>
  myInstance.whatDoINeed()                           -see Assembler class-
  myInstance.generateDistributions(dict)             Here the seed for the random engine is started and the distributions are supplied to the sampler and
                                                     initialized. The method is called come from <Simulation> since it is the only one possess all the distributions.
  myInstance.initialize()                            This method is called from the <Step> before the Step process start. In the base class it reset the counter to 0
  myInstance.amIreadyToProvideAnInput                Requested from <Step> used to verify that the sampler is available to generate a new input
  myInstance.generateInput(self,model,oldInput)      Requested from <Step> to generate a new input. Generate the new values and request to model to modify according the input and returning it back

  --Other inherited methods--
  myInstance.whoAreYou()                            -see BaseType class-
  myInstance.myInitializzationParams()              -see BaseType class-
  myInstance.myCurrentSetting()                     -see BaseType class-

  --Adding a new Sampler subclass--
  <MyClass> should inherit at least from Sampler or from another step already presents

  DO NOT OVERRIDE any of the class method that are not starting with self.local*

  ADD your class to the dictionary __InterfaceDict at the end of the module

  The following method overriding is MANDATORY:
  self.localGenerateInput(model,oldInput)  : this is where the step happens, after this call the output is ready

  the following methods could be overrode:
  self.localInputAndChecks(xmlNode)
  self.localAddInitParams(tempDict)
  self.localAddCurrentSetting(tempDict)
  self.localInitialize()
  self.localStillReady(ready)
  self.localFinalizeActualSampling(jobObject,model,myInput)
  """

  def __init__(self):
    BaseType.__init__(self)
    self.counter                       = 0                         # Counter of the samples performed (better the input generated!!!). It is reset by calling the function self.initialize
    self.auxcnt                        = 0                         # Aux counter of samples performed (for its usage check initialize method)
    self.limit                         = sys.maxsize               # maximum number of Samples (for example, Monte Carlo = Number of Histories to run, DET = Unlimited)
    self.toBeSampled                   = {}                        # Sampling mapping dictionary {'Variable Name':'name of the distribution'}
    self.distDict                      = {}                        # Contains the instance of the distribution to be used, it is created every time the sampler is initialized. keys are the variable names
    self.values                        = {}                        # for each variable the current value {'var name':value}
    self.inputInfo                     = {}                        # depending on the sampler several different type of keywarded information could be present only one is mandatory, see below
    self.initSeed                      = None                      # if not provided the seed is randomly generated at the istanciation of the sampler, the step can override the seed by sending in another seed
    self.inputInfo['SampledVars'     ] = self.values               # this is the location where to get the values of the sampled variables
    self.inputInfo['SampledVarsPb'   ] = {}                        # this is the location where to get the probability of the sampled variables
    self.inputInfo['PointProbability'] = None                      # this is the location where the point wise probability is stored (probability associated to a sampled point)
    self.inputInfo['crowDist']         = {}                        # Stores a dictionary that contains the information to create a crow distribution.  Stored as a json object
    self.reseedAtEachIteration         = False                     # Logical flag. True if every newer evaluation is performed after a new reseeding
    self.FIXME                         = False                     # FIXME flag
    self.printTag                      = self.type                 # prefix for all prints (sampler type)

    self._endJobRunnable               = sys.maxsize               # max number of inputs creatable by the sampler right after a job ends (e.g., infinite for MC, 1 for Adaptive, etc)

    ######
    self.variables2distributionsMapping = {}                       # for each variable 'varName'  , the following informations are included:  'varName': {'dim': 1, 'totDim': 2, 'name': 'distName'} ; dim = dimension of the variable; totDim = total dimensionality of its associated distribution
    self.distributions2variablesMapping = {}                       # for each variable 'distName' , the following informations are included: 'distName': [{'var1': 1}, {'var2': 2}]} where for each var it is indicated the var dimension
    self.ND_sampling_params             = {}                       # this dictionary contains a dictionary for each ND distribution (key). This latter dictionary contains the initialization parameters of the ND inverseCDF ('initial_grid_disc' and 'tolerance')
    ######

    self.assemblerObjects  = {}                       # {MainClassName(e.g.Distributions):[class(e.g.Models),type(e.g.ROM),objectName]}
    self.requiredAssObject = (False,([],[]))          # tuple. first entry boolean flag. True if the XML parser must look for objects;
                                                      # second entry tuple.first entry list of object can be retrieved, second entry multiplicity (-1,-2,-n means optional (max 1 object,2 object, no number limit))
    self.assemblerDict     = {}  # {'class':[['subtype','name',instance]]}

  def _localGenerateAssembler(self,initDict):
    ''' see generateAssembler method '''
    availableDist = initDict['Distributions']
    self._generateDistributions(availableDist)


  def _localWhatDoINeed(self):
    """
    This method is a local mirror of the general whatDoINeed method.
    It is implemented by the samplers that need to request special objects
    @ In , None, None
    @ Out, needDict, list of objects needed
    """
    needDict = {}
    needDict['Distributions'] = [] # Every sampler requires Distributions
    for dist in self.toBeSampled.values(): needDict['Distributions'].append((None,dist))
    return needDict

  def _readMoreXML(self,xmlNode):
    '''
    Function to read the portion of the xml input that belongs to this specialized class
    and initialize some stuff based on the inputs got
    @ In, xmlNode    : Xml element node
    @ Out, None
    The text i supposed to contain the info where and which variable to change.
    In case of a code the syntax is specified by the code interface itself
    '''

    Assembler._readMoreXML(self,xmlNode)

    for child in xmlNode:
      prefix = ""
      if child.tag == 'Distribution':
        for childChild in child:
          if childChild.tag =='distribution':
            prefix = "<distribution>"
            tobesampled = childChild.text
        self.toBeSampled[prefix+child.attrib['name']] = tobesampled
      elif child.tag == 'variable':
        for childChild in child:
          if childChild.tag =='distribution':
            tobesampled = childChild.text
            varData={}
            varData['name']=childChild.text
            if childChild.get('dim') == None:
              dim=1
            else:
              dim=childChild.attrib['dim']
            varData['dim']=int(dim)
            self.variables2distributionsMapping[child.attrib['name']] = varData
        self.toBeSampled[prefix+child.attrib['name']] = tobesampled
      elif child.tag == "sampler_init":
        self.initSeed = Distributions.randomIntegers(0,2**31,self)
        for childChild in child:
          if childChild.tag == "limit":
            self.limit = childChild.text
          elif childChild.tag == "initial_seed":
            self.initSeed = int(childChild.text)
          elif childChild.tag == "reseed_at_each_iteration":
            if childChild.text.lower() in utils.stringsThatMeanTrue(): self.reseedAtEachIteration = True
          elif childChild.tag == "dist_init":
            for childChildChild in childChild:
              NDdistData = {}
              for childChildChildChild in childChildChild:
                if childChildChildChild.tag == 'initial_grid_disc':
                  NDdistData[childChildChildChild.tag] = int(childChildChildChild.text)
                elif childChildChildChild.tag == 'tolerance':
                  NDdistData[childChildChildChild.tag] = float(childChildChildChild.text)
                else:
                  self.raiseAnError(IOError,'Unknown tag '+childChildChildChild.tag+' .Available are: initial_grid_disc and tolerance!')
              self.ND_sampling_params[childChildChild.attrib['name']] = NDdistData
          else: self.raiseAnError(IOError,'Unknown tag '+child.tag+' .Available are: limit, initial_seed, reseed_at_each_iteration and dist_init!')

    if self.initSeed == None:
      self.initSeed = Distributions.randomIntegers(0,2**31,self)

    # Creation of the self.distributions2variablesMapping dictionary: {'dist_name': ({'variable_name1': dim1}, {'variable_name2': dim2})}
    for variable in self.variables2distributionsMapping.keys():
      distName = self.variables2distributionsMapping[variable]['name']
      dim      = self.variables2distributionsMapping[variable]['dim']
      list_element={}
      list_element[variable] = dim
      if (distName in self.distributions2variablesMapping.keys()):
        self.distributions2variablesMapping[distName].append(list_element)
      else:
        self.distributions2variablesMapping[distName]=[list_element]


    for key in self.variables2distributionsMapping.keys():
      dist = self.variables2distributionsMapping[key]['name']
      maxDim=1
      list = self.distributions2variablesMapping[dist]
      for var in list:
        if var.values()[0] > maxDim:
          maxDim = var.values()[0]
      self.variables2distributionsMapping[key]['totDim'] = maxDim #len(self.distributions2variablesMapping[self.variables2distributionsMapping[key]['name']])


    self.localInputAndChecks(xmlNode)

  def endJobRunnable(self): return self._endJobRunnable

  def localInputAndChecks(self,xmlNode):
    '''place here the additional reading, remember to add initial parameters in the method localAddInitParams'''
    pass

  def addInitParams(self,tempDict):
    """
    This function is called from the base class to print some of the information inside the class.
    Whatever is permanent in the class and not inherited from the parent class should be mentioned here
    The information is passed back in the dictionary. No information about values that change during the simulation are allowed
    @ In/Out tempDict: {'attribute name':value}
    """
    for variable in self.toBeSampled.items():
      tempDict[variable[0]] = 'is sampled using the distribution ' +variable[1]
    tempDict['limit' ]        = self.limit
    tempDict['initial seed' ] = self.initSeed
    self.localAddInitParams(tempDict)

  def localAddInitParams(self,tempDict):
    """use this function to export to the printer in the base class the additional PERMANENT your local class have"""

  def addCurrentSetting(self,tempDict):
    """
    This function is called from the base class to print some of the information inside the class.
    Whatever is a temporary value in the class and not inherited from the parent class should be mentioned here
    The information is passed back in the dictionary
    Function adds the current settings in a temporary dictionary
    @ In, tempDict
    @ Out, tempDict
    """
    tempDict['counter'       ] = self.counter
    tempDict['initial seed'  ] = self.initSeed
    for key in self.inputInfo:
      if key!='SampledVars': tempDict[key] = self.inputInfo[key]
      else:
        for var in self.inputInfo['SampledVars'].keys(): tempDict['Variable: '+var+' has value'] = tempDict[key][var]
    self.localAddCurrentSetting(tempDict)

  def localAddCurrentSetting(self,tempDict):
    """use this function to export to the printer in the base class the additional PERMANENT your local class have"""
    pass

  def _generateDistributions(self,availableDist):
    """
    here the needed distribution are made available to the step as also the initialization
    of the seeding (the siding could be overriden by the step by calling the initialize method
    @in availableDist: {'distribution name':instance}
    """
    if self.initSeed != None:
      Distributions.randomSeed(self.initSeed)
    for key in self.toBeSampled.keys():
      if self.toBeSampled[key] not in availableDist.keys(): self.raiseAnError(IOError,'Distribution '+self.toBeSampled[key]+' not found among available distributions (check input)!')
      self.distDict[key] = availableDist[self.toBeSampled[key]]
      self.inputInfo['crowDist'][key] = json.dumps(self.distDict[key].getCrowDistDict())

  def initialize(self,externalSeeding=None,solutionExport=None):
    """
    This function should be called every time a clean sampler is needed. Called before takeAstep in <Step>
    @in solutionExport: in goal oriented sampling (a.k.a. adaptive sampling this is where the space/point satisfying the constrains)
    """
    self.counter = 0
    if   not externalSeeding          :
      Distributions.randomSeed(self.initSeed)       #use the sampler initialization seed
      self.auxcnt = self.initSeed
    elif externalSeeding=='continue'  : pass        #in this case the random sequence needs to be preserved
    else                              :
      Distributions.randomSeed(externalSeeding)     #the external seeding is used
      self.auxcnt = externalSeeding
    #for key in self.toBeSampled.keys():
    #    self.distDict[key].initializeDistribution()   #now we can initialize the distributions
    #specializing the self.localInitialize() to account for adaptive sampling
    if solutionExport != None : self.localInitialize(solutionExport=solutionExport)
    else                      : self.localInitialize()

    for distrib in self.ND_sampling_params:
      if distrib in self.distributions2variablesMapping:
        params = self.ND_sampling_params[distrib]
        temp = self.distributions2variablesMapping[distrib][0].keys()[0]
        self.distDict[temp].updateRNGParam(params)

  def localInitialize(self):
    '''
    use this function to add initialization features to the derived class
    it is call at the beginning of each step
    '''
    pass

  def amIreadyToProvideAnInput(self): #inLastOutput=None):
    '''
    This is a method that should be call from any user of the sampler before requiring the generation of a new sample.
    This method act as a "traffic light" for generating a new input.
    Reason for not being ready could be for example: exceeding number of samples, waiting for other simulation for providing more information etc. etc.
    @ In, None, None
    @ Out, ready, Boolean
    '''
    if(self.counter < self.limit): ready = True
    else                         : ready = False
    ready = self.localStillReady(ready)
    return ready

  def localStillReady(self,ready): #,lastOutput=None
    '''Use this function to change the ready status'''
    return ready

  def generateInput(self,model,oldInput):
    '''
    This method have to be overwrote to provide the specialization for the specific sampler
    The model instance in might be needed since, especially for external codes,
    only the code interface possesses the dictionary for reading the variable definition syntax
    @in model   : it is the instance of a model
    @in oldInput: [] a list of the original needed inputs for the model (e.g. list of files, etc. etc)
    @return     : [] containing the new inputs -in reality it is the model that return this the Sampler generate the value to be placed in the intput the model
    '''
    self.counter +=1                              #since we are creating the input for the next run we increase the counter and global counter
    self.auxcnt  +=1
    if self.reseedAtEachIteration: Distributions.randomSeed(self.auxcnt-1)
    self.inputInfo['prefix'] = str(self.counter)
    model.getAdditionalInputEdits(self.inputInfo)
    self.localGenerateInput(model,oldInput)
    return model.createNewInput(oldInput,self.type,**self.inputInfo)

  @abc.abstractmethod
  def localGenerateInput(self,model,oldInput):
    '''
    This class need to be overwritten since it is here that the magic of the sampler happens.
    After this method call the self.inputInfo should be ready to be sent to the model
    @in model   : it is the instance of a model
    @in oldInput: [] a list of the original needed inputs for the model (e.g. list of files, etc. etc)
    '''
    pass

  def generateInputBatch(self,myInput,model,batchSize,projector=None): #,lastOutput=None
    '''
    this function provide a mask to create several inputs at the same time
    It call the generateInput function as many time as needed
    @in myInput: [] list containing one input set
    @in model: instance of a model
    @in batchSize: integer the number of input sets required
    @in projector used for adaptive sampling to provide the projection of the solution on the success metric
    @return newInputs: [[]] list of the list of input sets'''
    newInputs = []
    #inlastO = None
    #if lastOutput:
    #  if not lastOutput.isItEmpty(): inlastO = lastOutput
    #while self.amIreadyToProvideAnInput(inlastO) and (self.counter < batchSize):
    while self.amIreadyToProvideAnInput() and (self.counter < batchSize):
      if projector==None: newInputs.append(self.generateInput(model,myInput))
      else              : newInputs.append(self.generateInput(model,myInput,projector))
    return newInputs


  def finalizeActualSampling(self,jobObject,model,myInput):
    '''just an API'''
    self.localFinalizeActualSampling(jobObject,model,myInput)

  def localFinalizeActualSampling(self,jobObject,model,myInput):
    '''
    Overwrite only if you need something special at the end of each run....
    This function is used by samplers that need to collect information from the just ended run
    For example, for a Dynamic Event Tree case, this function can be used to retrieve
    the information from the just finished run of a branch in order to retrieve, for example,
    the distribution name that caused the trigger, etc.
    It is a essentially a place-holder for most of the sampler to remain compatible with the StepsCR structure
    @in jobObject: an instance of a JobHandler
    @in model    : an instance of a model
    @in myInput  : the generating input
    '''
    pass

#
#
class AdaptiveSampler(Sampler):
  '''This is a general adaptive sampler'''
  def __init__(self):
    Sampler.__init__(self)
    self.goalFunction     = None             #this is the pointer to the function defining the goal
    self.tolerance        = None             #this is norm of the error threshold
    self.subGridTol       = None             #This is the tolerance used to construct the testing sub grid
    self.toleranceWeight  = 'cdf'            #this is the a flag that controls if the convergence is checked on the hyper-volume or the probability
    self.persistence      = 5                #this is the number of times the error needs to fell below the tollerance before considering the sim converged
    self.repetition       = 0                #the actual number of time the error was below the requested threshold
    self.forceIteration   = False            #this flag control if at least a self.limit number of iteration should be done
    self.axisName         = None             #this is the ordered list of the variable names (ordering match self.gridStepSize anfd the ordering in the test matrixes)
    self.gridVectors      = {}               # {'name of the variable':numpy.ndarray['the coordinate']}
    self.testGridLenght   = 0                #this the total number of point in the testing grid
    self.oldTestMatrix    = None             #This is the test matrix to use to store the old evaluation of the function
    self.solutionExport   = None             #This is the data used to export the solution (it could also not be present)
    self.nVar             = 0                #this is the number of the variable sampled
    self.surfPoint        = None             #coordinate of the points considered on the limit surface
    self.hangingPoints    = []               #list of the points already submitted for evaluation for which the result is not yet available
    # postprocessor to compute the limit surface
    self.printTag         = 'SAMPLER ADAPTIVE'
    self.limitSurfacePP   = None
    self.requiredAssObject = (True,(['TargetEvaluation','ROM','Function'],['n','n','-n']))       # tuple. first entry boolean flag. True if the XML parser must look for assembler objects;

  def localInputAndChecks(self,xmlNode):
    if 'limit' in xmlNode.attrib.keys():
      try: self.limit = int(xmlNode.attrib['limit'])
      except ValueError: self.raiseAnError(IOError,'reading the attribute for the sampler '+self.name+' it was not possible to perform the conversion to integer for the attribute limit with value '+xmlNode.attrib['limit'])
    # convergence Node
    convergenceNode = xmlNode.find('Convergence')
    if convergenceNode==None:self.raiseAnError(IOError,'the node Convergence was missed in the definition of the adaptive sampler '+self.name)
    try   : self.tolerance=float(convergenceNode.text)
    except: self.raiseAnError(IOError,'Failed to convert '+convergenceNode.text+' to a meaningful number for the convergence')
    attribList = list(convergenceNode.attrib.keys())
    if 'limit'          in convergenceNode.attrib.keys():
      attribList.pop(attribList.index('limit'))
      try   : self.limit = int (convergenceNode.attrib['limit'])
      except: self.raiseAnError(IOError,'Failed to convert the limit value '+convergenceNode.attrib['limit']+' to a meaningful number for the convergence')
    if 'persistence'    in convergenceNode.attrib.keys():
      attribList.pop(attribList.index('persistence'))
      try   : self.persistence = int (convergenceNode.attrib['persistence'])
      except: self.raiseAnError(IOError,'Failed to convert the persistence value '+convergenceNode.attrib['persistence']+' to a meaningful number for the convergence')
    if 'weight'         in convergenceNode.attrib.keys():
      attribList.pop(attribList.index('weight'))
      try   : self.toleranceWeight = str(convergenceNode.attrib['weight']).lower()
      except: self.raiseAnError(IOError,'Failed to convert the weight type '+convergenceNode.attrib['weight']+' to a meaningful string for the convergence')
    if 'subGridTol'    in convergenceNode.attrib.keys():
      attribList.pop(attribList.index('subGridTol'))
      try   : self.subGridTol = float (convergenceNode.attrib['subGridTol'])
      except: self.raiseAnError(IOError,'Failed to convert the subGridTol '+convergenceNode.attrib['subGridTol']+' to a meaningful float for the convergence')
    if 'forceIteration' in convergenceNode.attrib.keys():
      attribList.pop(attribList.index('forceIteration'))
      if   convergenceNode.attrib['forceIteration']=='True' : self.forceIteration   = True
      elif convergenceNode.attrib['forceIteration']=='False': self.forceIteration   = False
      else: self.raiseAnError(RuntimeError,'Reading the convergence setting for the adaptive sampler '+self.name+' the forceIteration keyword had an unknown value: '+str(convergenceNode.attrib['forceIteration']))
    #assembler node: Hidden from User
    # set subgrid
    if self.subGridTol == None: self.subGridTol = self.tolerance
    if self.subGridTol > self.tolerance: self.raiseAnError(IOError,'The sub grid tolerance '+str(self.subGridTol)+' must be smaller than the tolerance: '+str(self.tolerance))
    if len(attribList)>0: self.raiseAnError(IOError,'There are unknown keywords in the convergence specifications: '+str(attribList))

  def localAddInitParams(self,tempDict):
    tempDict['Iter. forced'    ] = str(self.forceIteration)
    tempDict['Norm tolerance'  ] = str(self.tolerance)
    tempDict['Sub grid size'   ] = str(self.subGridTol)
    tempDict['Error Weight'    ] = str(self.toleranceWeight)
    tempDict['Persistence'     ] = str(self.repetition)

  def localAddCurrentSetting(self,tempDict):
    if self.solutionExport!=None:
      tempDict['The solution is exported in '    ] = 'Name: ' + self.solutionExport.name + 'Type: ' + self.solutionExport.type
    if self.goalFunction!=None:
      tempDict['The function used is '] = self.goalFunction.name
    for varName in self.distDict.keys():
      tempDict['The coordinate for the convergence test grid on variable '+str(varName)+' are'] = str(self.gridVectors[varName])

  def localInitialize(self,solutionExport=None):
    self.limitSurfacePP   = PostProcessors.returnInstance("LimitSurface",self)
    if 'Function' in self.assemblerDict.keys(): self.goalFunction = self.assemblerDict['Function'][0][3]
    if 'TargetEvaluation' in self.assemblerDict.keys(): self.lastOutput = self.assemblerDict['TargetEvaluation'][0][3]
    self.memoryStep        = 5               # number of step for which the memory is kept
    self.solutionExport    = solutionExport
    # check if solutionExport is actually a "DataObjects" type "TimePointSet"
    if type(solutionExport).__name__ != "TimePointSet": self.raiseAnError(IOError,'solutionExport type is not a TimePointSet. Got '+ type(solutionExport).__name__+'!')
    self.surfPoint         = None             #coordinate of the points considered on the limit surface
    self.oldTestMatrix     = None             #This is the test matrix to use to store the old evaluation of the function
    self.persistenceMatrix = None             #this is a matrix that for each point of the testing grid tracks the persistence of the limit surface position
    if self.goalFunction.name not in self.solutionExport.getParaKeys('output'): self.raiseAnError(IOError,'Goal function name does not match solution export data output.')
    # set number of job requestable after a new evaluation
    self._endJobRunnable   = 1
    #check if convergence is not on probability if all variables are bounded in value otherwise the problem is unbounded
    if self.toleranceWeight=='value':
      for varName in self.distDict.keys():
        if not(self.distDict[varName].upperBoundUsed and self.distDict[varName].lowerBoundUsed):
          self.raiseAnError(TypeError,'It is impossible to converge on an unbounded domain (variable '+varName+' with distribution '+self.distDict[varName].name+') as requested to the sampler '+self.name)
    elif self.toleranceWeight=='cdf': pass
    else: self.raiseAnError(IOError,'Unknown weight string descriptor: '+self.toleranceWeight)
    #setup the grid. The grid is build such as each element has a volume equal to the sub grid tolerance
    #the grid is build in such a way that an unit change in each node within the grid correspond to a change equal to the tolerance
    self.nVar        = len(self.distDict.keys())               #Total number of variables
    stepLenght        = self.subGridTol**(1./float(self.nVar)) #build the step size in 0-1 range such as the differential volume is equal to the tolerance
    self.axisName     = []                                     #this list is the implicit mapping of the name of the variable with the grid axis ordering self.axisName[i] = name i-th coordinate
    #here we build lambda function to return the coordinate of the grid point depending if the tolerance is on probability or on volume
    if self.toleranceWeight!='cdf': stepParam = lambda x: [stepLenght*(self.distDict[x].upperBound-self.distDict[x].lowerBound), self.distDict[x].lowerBound, self.distDict[x].upperBound]
    else                          : stepParam = lambda _: [stepLenght, 0.0, 1.0]
    #moving forward building all the information set
    pointByVar = [None]*self.nVar                              #list storing the number of point by cooridnate
    #building the grid point coordinates
    gridVectorsForLS = {}
    for varId, varName in enumerate(self.distDict.keys()):
      self.axisName.append(varName)
      [myStepLength, start, end]  = stepParam(varName)
      start                      += 0.5*myStepLength
      if self.toleranceWeight=='cdf'     : self.gridVectors[varName] = np.asarray([self.distDict[varName].ppf(pbCoord) for pbCoord in  np.arange(start,end,myStepLength)])
      elif self.toleranceWeight=='value' : self.gridVectors[varName] = np.arange(start,end,myStepLength)
      pointByVar[varId]           = np.shape(self.gridVectors[varName])[0]
      gridVectorsForLS[varName.replace('<distribution>','')] = self.gridVectors[varName]
    self.oldTestMatrix            = np.zeros(tuple(pointByVar))
    # initialize LimitSurface PP
    self.limitSurfacePP._initFromDict({"parameters":[key.replace('<distribution>','') for key in self.distDict.keys()],"tolerance":self.subGridTol,"side":"both","gridVectors":gridVectorsForLS})
    self.limitSurfacePP.assemblerDict = self.assemblerDict
    self.limitSurfacePP._initializeLSpp({'WorkingDir':None},[self.lastOutput],{})
    self.persistenceMatrix        = np.zeros(tuple(pointByVar))      #matrix that for each point of the testing grid tracks the persistence of the limit surface position
    self.testGridLenght           = np.prod (pointByVar)          #total number of point on the grid
    self.oldTestMatrix            = np.zeros(tuple(pointByVar))      #swap matrix fro convergence test
    self.hangingPoints            = np.ndarray((0, self.nVar))
    self.raiseADebug('Initialization done')

  def localStillReady(self,ready): #,lastOutput=None
    '''
    first perform some check to understand what it needs to be done possibly perform an early return
    ready is returned
    lastOutput should be present when the next point should be chosen on previous iteration and convergence checked
    lastOutput it is not considered to be present during the test performed for generating an input batch
    ROM if passed in it is used to construct the test matrix otherwise the nearest neightburn value is used
    '''
    self.raiseADebug('From method localStillReady...')
    #test on what to do
    if ready      == False : return ready #if we exceeded the limit just return that we are done
    if type(self.lastOutput) == dict:
      if self.lastOutput == None and self.limitSurfacePP.ROM.amITrained==False: return ready
    else:
      #if the last output is not provided I am still generating an input batch, if the rom was not trained before we need to start clean
      if self.lastOutput.isItEmpty() and self.limitSurfacePP.ROM.amITrained==False: return ready
    #first evaluate the goal function on the newly sampled points and store them in mapping description self.functionValue RecontructEnding
    if type(self.lastOutput) == dict:
      if self.lastOutput != None: self.limitSurfacePP._initializeLSppROM(self.lastOutput,False)
    else:
      if not self.lastOutput.isItEmpty(): self.limitSurfacePP._initializeLSppROM(self.lastOutput,False)
    self.raiseADebug('Training finished')
    np.copyto(self.oldTestMatrix,self.limitSurfacePP.getTestMatrix())    #copy the old solution (contained in the limit surface PP) for convergence check
    # evaluate the Limit Surface coordinates (return input space coordinates, evaluation vector and grid indexing)
    self.surfPoint, evaluations, listsurfPoint = self.limitSurfacePP.run(returnListSurfCoord = True)

    self.raiseADebug('Prediction finished')
    # check hanging points
    if self.goalFunction.name in self.limitSurfacePP.getFunctionValue().keys(): indexLast = len(self.limitSurfacePP.getFunctionValue()[self.goalFunction.name])-1
    else                                                                      : indexLast = -1
    #index of last set of point tested and ready to perform the function evaluation
    indexEnd  = len(self.limitSurfacePP.getFunctionValue()[self.axisName[0].replace('<distribution>','')])-1
    tempDict  = {}
    for myIndex in range(indexLast+1,indexEnd+1):
      for key, value in self.limitSurfacePP.getFunctionValue().items(): tempDict[key] = value[myIndex]
      if len(self.hangingPoints) > 0: self.hangingPoints = self.hangingPoints[~(self.hangingPoints==np.array([tempDict[varName] for varName in [key.replace('<distribution>','') for key in self.axisName]])).all(axis=1)][:]
    self.persistenceMatrix += self.limitSurfacePP.getTestMatrix()
    # test error
    testError = np.sum(np.abs(np.subtract(self.limitSurfacePP.getTestMatrix(),self.oldTestMatrix))) # compute the error
    if (testError > self.tolerance/self.subGridTol): ready, self.repetition = True, 0                         # we still have error
    else              : self.repetition +=1                                                                   # we are increasing persistence
    if self.persistence<self.repetition: ready =  False                                                       # we are done
    self.raiseADebug('counter: '+str(self.counter)+'       Error: ' +str(testError)+' Repetition: '+str(self.repetition))
    #if the number of point on the limit surface is > than compute persistence
    if len(listsurfPoint)>0:
      self.invPointPersistence = np.ndarray(len(listsurfPoint))
      for pointID, coordinate in enumerate(listsurfPoint):
        self.invPointPersistence[pointID]=abs(self.persistenceMatrix[tuple(coordinate)])
      maxPers = np.max(self.invPointPersistence)
      self.invPointPersistence = (maxPers-self.invPointPersistence)/maxPers
      if self.solutionExport!=None:
        for varName in self.solutionExport.getParaKeys('inputs'):
          for varIndex in range(len(self.axisName)):
            if varName == [key.replace('<distribution>','') for key in self.axisName][varIndex]:
              self.solutionExport.removeInputValue(varName)
              for value in self.surfPoint[:,varIndex]: self.solutionExport.updateInputValue(varName,copy.copy(value))
        # to be fixed
        self.solutionExport.removeOutputValue(self.goalFunction.name)
        for index in range(len(evaluations)): self.solutionExport.updateOutputValue(self.goalFunction.name,copy.copy(evaluations[index]))
    return ready

  def localGenerateInput(self,model,oldInput):
    #self.adaptAlgo.nextPoint(self.dataContainer,self.goalFunction,self.values,self.distDict)
    # create values dictionary
    '''compute the direction normal to the surface, compute the derivative normal to the surface of the probability,
     check the points where the derivative probability is the lowest'''

    self.inputInfo['distributionName'] = {} #Used to determine which distribution to change if needed.
    self.inputInfo['distributionType'] = {} #Used to determine which distribution type is used
    self.raiseADebug('generating input')
    varSet=False
    if self.surfPoint!=None and len(self.surfPoint)>0:
      sampledMatrix = np.zeros((len(self.limitSurfacePP.getFunctionValue()[self.axisName[0].replace('<distribution>','')])+len(self.hangingPoints[:,0]),len(self.axisName)))
      for varIndex, name in enumerate([key.replace('<distribution>','') for key in self.axisName]): sampledMatrix [:,varIndex] = np.append(self.limitSurfacePP.getFunctionValue()[name],self.hangingPoints[:,varIndex])
      distanceTree = spatial.cKDTree(copy.copy(sampledMatrix),leafsize=12)
      #the hanging point are added to the list of the already explored points so not to pick the same when in //
#      lastPoint = [self.functionValue[name][-1] for name in [key.replace('<distribution>','') for key in self.axisName]]
#      for varIndex, name in enumerate([key.replace('<distribution>','') for key in self.axisName]): tempDict[name] = np.append(self.functionValue[name],self.hangingPoints[:,varIndex])
      tempDict = {}
      #distLast = np.zeros(self.surfPoint.shape[0])
      for varIndex, varName in enumerate([key.replace('<distribution>','') for key in self.axisName]):
        tempDict[varName]     = self.surfPoint[:,varIndex]
        #distLast[:] += np.square(tempDict[varName]-lastPoint[varIndex])
        self.inputInfo['distributionName'][self.axisName[varIndex]] = self.toBeSampled[self.axisName[varIndex]]
        self.inputInfo['distributionType'][self.axisName[varIndex]] = self.distDict[self.axisName[varIndex]].type
      #distLast = np.sqrt(distLast)
      distance, _ = distanceTree.query(self.surfPoint)
      #distance = np.multiply(distance,distLast,self.invPointPersistence)
      distance = np.multiply(distance,self.invPointPersistence)
      if np.max(distance)>0.0:
        for varIndex, varName in enumerate([key.replace('<distribution>','') for key in self.axisName]):
          self.values[self.axisName[varIndex]] = copy.copy(float(self.surfPoint[np.argmax(distance),varIndex]))
          self.inputInfo['SampledVarsPb'][self.axisName[varIndex]] = self.distDict[self.axisName[varIndex]].pdf(self.values[self.axisName[varIndex]])
        varSet=True
      else: self.raiseADebug('np.max(distance)=0.0')

    if not varSet:
      #here we are still generating the batch
      for key in self.distDict.keys():
        if self.toleranceWeight=='cdf':
          self.values[key]                      = self.distDict[key].ppf(float(Distributions.random()))
        else:
          self.values[key]                      = self.distDict[key].lowerBound+(self.distDict[key].upperBound-self.distDict[key].lowerBound)*float(Distributions.random())
        self.inputInfo['distributionName'][key] = self.toBeSampled[key]
        self.inputInfo['distributionType'][key] = self.distDict[key].type
        self.inputInfo['SampledVarsPb'   ][key] = self.distDict[key].pdf(self.values[key])
    self.inputInfo['PointProbability'    ]      = reduce(mul, self.inputInfo['SampledVarsPb'].values())
    # the probability weight here is not used, the post processor is going to recreate the grid associated and use a ROM for the probability evaluation
    self.inputInfo['ProbabilityWeight']         = 1.0
    self.hangingPoints                          = np.vstack((self.hangingPoints,copy.copy(np.array([self.values[axis] for axis in self.axisName]))))
    self.raiseADebug('At counter '+str(self.counter)+' the generated sampled variables are: '+str(self.values))
    self.inputInfo['SamplerType'] = 'Adaptive'
    self.inputInfo['subGridTol' ] = self.subGridTol

#This is the normal derivation to be used later on
#      pbMapPointCoord = np.zeros((len(self.surfPoint),self.nVar*2+1,self.nVar))
#      for pointIndex, point in enumerate(self.surfPoint):
#        temp = copy.copy(point)
#        pbMapPointCoord[pointIndex,2*self.nVar,:] = temp
#        for varIndex, varName in enumerate([key.replace('<distribution>','') for key in self.axisName]):
#          temp[varIndex] -= np.max(self.axisStepSize[varName])
#          pbMapPointCoord[pointIndex,varIndex,:] = temp
#          temp[varIndex] += 2.*np.max(self.axisStepSize[varName])
#          pbMapPointCoord[pointIndex,varIndex+self.nVar,:] = temp
#          temp[varIndex] -= np.max(self.axisStepSize[varName])
#      #getting the coordinate ready to be evaluated by the ROM
#      pbMapPointCoord.shape = (len(self.surfPoint)*(self.nVar*2+1),self.nVar)
#      tempDict = {}
#      for varIndex, varName in enumerate([key.replace('<distribution>','') for key in self.axisName]):
#        tempDict[varName] = pbMapPointCoord.T[varIndex,:]
#      #acquiring Pb evaluation
#      pbPoint       = self.ROM.confidence(tempDict)
#      pbPoint.shape = (len(self.surfPoint),self.nVar*2+1,2)
#      pbMapPointCoord.shape = (len(self.surfPoint),self.nVar*2+1,self.nVar)
#      #computing gradient
#      modGrad   = np.zeros((len(self.surfPoint)))
#      gradVect  = np.zeros((len(self.surfPoint),self.nVar))
#      for pointIndex in range(len(self.surfPoint)):
#        centralCoor = pbMapPointCoord[pointIndex,2*self.nVar,:]
#        centraPb    = pbPoint[pointIndex,2*self.nVar][0]
#        sum = 0.0
#        for varIndex in range(self.nVar):
#          d1Down     = (centraPb-pbPoint[pointIndex,varIndex][0])/(centralCoor[varIndex]-pbMapPointCoord[pointIndex,varIndex,varIndex])
#          d1Up       = (pbPoint[pointIndex,varIndex+self.nVar][0]-centraPb)/(pbMapPointCoord[pointIndex,varIndex+self.nVar,varIndex]-centralCoor[varIndex])
#          if np.abs(d1Up)>np.abs(d1Down): d1Avg = d1Up
#          else                          : d1Avg = d1Down
#          gradVect[pointIndex,varIndex] = d1Avg
#          sum +=d1Avg
#          modGrad[pointIndex] += d1Avg**2
#        modGrad[pointIndex] = np.sqrt(modGrad[pointIndex])*np.abs(sum)/sum
#        #concavityPb[pointIndex] = concavityPb[pointIndex]/float(self.nVar)
#      for pointIndex, point in enumerate(self.surfPoint):
#        myStr  = ''
#        myStr  += '['
#        for varIndex in range(self.nVar):
#          myStr += '{:+6.4f}'.format(pbMapPointCoord[pointIndex,2*self.nVar,varIndex])
#        myStr += '] '+'{:+6.4f}'.format(pbPoint[pointIndex,2*self.nVar,0])+'   '
#        for varIndex in range(2*self.nVar):
#          myStr += '['
#          for varIndex2 in range(self.nVar):
#            myStr += '{:+6.4f}'.format(pbMapPointCoord[pointIndex,varIndex,varIndex2])+' '
#          myStr += '] '+'{:+6.4f}'.format(pbPoint[pointIndex,varIndex,0])+'   '
#        myStr += '   gradient  ['
#        for varIndex in range(self.nVar):
#          myStr += '{:+6.4f}'.format(gradVect[pointIndex,varIndex])+'  '
#        myStr += ']'
#        myStr += '    Module '+'{:+6.4f}'.format(modGrad[pointIndex])
#
#      minIndex = np.argmin(np.abs(modGrad))
#      pdDist = self.sign*(pbPoint[minIndex,2*self.nVar][0]-0.5-10*self.tolerance)/modGrad[minIndex]
#      for varIndex, varName in enumerate([key.replace('<distribution>','') for key in self.axisName]):
#        self.values[varName] = copy.copy(float(pbMapPointCoord[minIndex,2*self.nVar,varIndex]+pdDist*gradVect[minIndex,varIndex]))
#      gradVect = np.ndarray(self.nVar)
#      centraPb = pbPoint[minIndex,2*self.nVar]
#      centralCoor = pbMapPointCoord[minIndex,2*self.nVar,:]
#      for varIndex in range(self.nVar):
#        d1Down = (centraPb-pbPoint[minIndex,varIndex])/(centralCoor[varIndex]-pbMapPointCoord[minIndex,varIndex,varIndex])
#        d1Up   = (pbPoint[minIndex,varIndex+self.nVar]-centraPb)/(pbMapPointCoord[minIndex,varIndex+self.nVar,varIndex]-centralCoor[varIndex])
#        d1Avg   = (d1Up+d1Down)/2.0
#        gradVect[varIndex] = d1Avg
#      gradVect = gradVect*pdDist
#      gradVect = gradVect+centralCoor
#      for varIndex, varName in enumerate([key.replace('<distribution>','') for key in self.axisName]):
#        self.values[varName] = copy.copy(float(gradVect[varIndex]))


  def localFinalizeActualSampling(self,jobObject,model,myInput):
    '''generate representation of goal function'''
    pass
#
#
#
class MonteCarlo(Sampler):
  '''MONTE CARLO Sampler'''
  def __init__(self):
    Sampler.__init__(self)
    self.printTag = 'SAMPLER MONTECARLO'

  def localInputAndChecks(self,xmlNode):
    if xmlNode.find('sampler_init')!= None:
      if xmlNode.find('sampler_init').find('limit')!= None:
        try: self.limit = int(xmlNode.find('sampler_init').find('limit').text)
        except ValueError:
          self.raiseAnError(IOError,'reading the attribute for the sampler '+self.name+' it was not possible to perform the conversion to integer for the attribute limit with value '+xmlNode.attrib['limit'])
      else:
        self.raiseAnError(IOError,'Monte Carlo sampling needs the limit block (number of samples) in the sampler_init block')
    else:
      self.raiseAnError(IOError,'Monte Carlo sampling needs the sampler_init block')


  def localGenerateInput(self,model,myInput):
    '''set up self.inputInfo before being sent to the model'''
    # create values dictionary

    for key in self.distDict:
      # check if the key is a comma separated list of strings
      # in this case, the user wants to sample the comma separated variables with the same sampled value => link the value to all comma separated variables
      #if key in self.ND_sampling_params.keys():

      dim    = self.variables2distributionsMapping[key]['dim']
      totDim = self.variables2distributionsMapping[key]['totDim']
      dist   = self.variables2distributionsMapping[key]['name']

      if dim == 1:
        rvsnum = self.distDict[key].rvs()
        for var in self.distributions2variablesMapping[dist]:
          varID  = var.keys()[0]
          varDim = var[varID]
          for kkey in varID.strip().split(','):
            self.values[kkey] = np.atleast_1d(rvsnum)[varDim-1]
            if totDim > 1 and dim == 1:
              coordinate=[];
              for i in range(totDim):
                coordinate.append(np.atleast_1d(rvsnum)[i])
              self.inputInfo['SampledVarsPb'][kkey] = self.distDict[key].pdf(coordinate)
            elif totDim == 1:
              self.inputInfo['SampledVarsPb'][kkey] = self.distDict[key].pdf(self.values[kkey])
            else:
              self.inputInfo['SampledVarsPb'][kkey] = 1.0

    if len(self.inputInfo['SampledVarsPb'].keys()) > 0:
      self.inputInfo['PointProbability'  ] = reduce(mul, self.inputInfo['SampledVarsPb'].values())
      #self.inputInfo['ProbabilityWeight' ] = 1.0 #MC weight is 1/N => weight is one
    self.inputInfo['SamplerType'] = 'MC'
#
#
#
class Grid(Sampler):
  '''
  Samples the model on a given (by input) set of points
  '''
  def __init__(self):
    Sampler.__init__(self)
    self.printTag = 'SAMPLER GRID'
    self.gridCoordinate       = []    # the grid point to be used for each distribution (changes at each step)
    self.axisName             = []    # the name of each axis (variable)
    self.gridInfo             = {}    # {'name of the variable':('Type','Construction',[values])}  --> Type: Probability/Value; Construction:Custom/Equal
    self.externalgGridCoord   = False # boolean attribute. True if the coordinate list has been filled by external source (see factorial sampler)

    #gridInfo[var][0] is type, ...[1] is construction, ...[2] is values


  def localInputAndChecks(self,xmlNode):
    '''reading and construction of the grid'''
    if 'limit' in xmlNode.attrib.keys(): self.raiseAnError(IOError,'limit is not used in Grid sampler')
    self.limit = 1
    if not self.axisName: self.axisName = []

    for child in xmlNode:
      if child.tag == "Distribution":
        #Add <distribution> to name so we know it is not a direct variable
        varName = "<distribution>"+child.attrib['name']
      elif child.tag == "variable":
        varName = child.attrib['name']
      for childChild in child:
        if (childChild.tag =='grid' and child.tag == "variable") or (childChild.tag =='grid' and child.tag == "Distribution"):
          self.axisName.append(varName)
          if childChild.attrib['type'] == 'global_grid':
            self.gridInfo[varName] = ('CDF','global_grid',childChild.text)
          else:
            constrType = childChild.attrib['construction']
            if constrType == 'custom':
              tempList = [float(i) for i in childChild.text.split()]
              tempList.sort()
              self.gridInfo[varName] = (childChild.attrib['type'],constrType,tempList)
              if self.gridInfo[varName][0]!='value' and self.gridInfo[varName][0]!='CDF': self.raiseAnError(IOError,'The type of grid is neither value nor CDF')
              self.limit = len(tempList)*self.limit
            elif constrType == 'equal':
              self.limit = self.limit*(int(childChild.attrib['steps'])+1)
              if   'lowerBound' in childChild.attrib.keys():
                self.gridInfo[varName] = (childChild.attrib['type'], constrType, [float(childChild.attrib['lowerBound']) + float(childChild.text)*i for i in range(int(childChild.attrib['steps'])+1)])
                self.gridInfo[varName][2].sort()
              elif 'upperBound' in childChild.attrib.keys():
                self.gridInfo[varName] = (childChild.attrib['type'], constrType, [float(childChild.attrib['upperBound']) - float(childChild.text)*i for i in range(int(childChild.attrib['steps'])+1)])
                self.gridInfo[varName][2].sort()
              else: self.raiseAnError(IOError,'no upper or lower bound has been declared for '+str(child.tag)+' in sampler '+str(self.name))
            else: self.raiseAnError(IOError,'not specified the grid construction type')

    if len(self.toBeSampled.keys()) != len(self.gridInfo.keys()):
      self.raiseAnError(IOError,'inconsistency between number of variables and grid specification')
    self.gridCoordinate = [None]*len(self.axisName)

  def localAddInitParams(self,tempDict):
    for variable in self.gridInfo.items():
      tempList = [str(i) for i in variable[1][2]]
      tempDict[variable[0]+' is sampled using the grid'] = variable[1][0]+' with spacing '+variable[1][1]+', points: '+' '.join(tempList)

  def localAddCurrentSetting(self,tempDict):
    for var, value in zip(self.axisName, self.gridCoordinate):
      tempDict['coordinate '+var+' has value'] = value

  def localInitialize(self):
    '''
    This is used to check if the points and bounds are compatible with the distribution provided.
    It could not have been done earlier since the distribution might not have been initialized first
    '''
    for varName in self.gridInfo.keys():
      if self.gridInfo[varName][0]=='value':
        valueMax, indexMax = max(self.gridInfo[varName][2]), self.gridInfo[varName][2].index(max(self.gridInfo[varName][2]))
        valueMin, indexMin = min(self.gridInfo[varName][2]), self.gridInfo[varName][2].index(min(self.gridInfo[varName][2]))
        if self.distDict[varName].upperBoundUsed:
          if valueMax>self.distDict[varName].upperBound and valueMax-2.0*np.finfo(valueMax).eps>self.distDict[varName].upperBound:
            self.raiseAnError(TypeError,'the variable '+varName+'can not be sampled at '+str(valueMax)+' since outside the upper bound of the chosen distribution,Distripution Upper Bound = '+ str(self.distDict[varName].upperBound))
          if valueMax>self.distDict[varName].upperBound and valueMax-2.0*np.finfo(valueMax).eps<=self.distDict[varName].upperBound:
            valueMax = valueMax-2.0*np.finfo(valueMax).eps
        if self.distDict[varName].lowerBoundUsed:
          if valueMin<self.distDict[varName].lowerBound and valueMin+2.0*np.finfo(valueMin).eps<self.distDict[varName].lowerBound:
            self.raiseAnError(TypeError,'the variable '+varName+'can not be sampled at '+str(valueMin)+' since outside the lower bound of the chosen distribution,Distripution Lower Bound = '+str(self.distDict[varName].lowerBound))
          if valueMin<self.distDict[varName].lowerBound and valueMin+2.0*np.finfo(valueMax).eps>=self.distDict[varName].lowerBound:
            valueMin = valueMin-2.0*np.finfo(valueMin).eps
        self.gridInfo[varName][2][indexMax], self.gridInfo[varName][2][indexMin] = valueMax, valueMin

  def localGenerateInput(self,model,myInput):
    remainder = self.counter - 1 #used to keep track as we get to smaller strides
    stride = self.limit+1 #How far apart in the 1D array is the current gridCoordinate
    #self.inputInfo['distributionInfo'] = {}
    self.inputInfo['distributionName'] = {} #Used to determine which distribution to change if needed.
    self.inputInfo['distributionType'] = {} #Used to determine which distribution type is used

#     weight = 1.0
#     for i in range(len(self.gridCoordinate)):
#       varName = self.axisName[i]
#       if not self.externalgGridCoord:
#         stride = stride // len(self.gridInfo[varName][2])
#         #index is the index into the array self.gridInfo[varName][2]
#         index, remainder = divmod(remainder, stride )
#         self.gridCoordinate[i] = index
#
#       # check if the varName is a comma separated list of strings
#       # in this case, the user wants to sample the comma separated variables with the same sampled value => link the value to all comma separated variables
#       for kkey in varName.strip().split(','):
#         self.inputInfo['distributionName'][kkey] = self.toBeSampled[varName]
#         self.inputInfo['distributionType'][kkey] = self.distDict[varName].type
#         if self.gridInfo[varName][0]=='CDF':
#           self.values[kkey] = self.distDict[varName].ppf(self.gridInfo[varName][2][self.gridCoordinate[i]])
#           self.inputInfo['SampledVarsPb'][kkey] = self.distDict[varName].pdf(self.values[kkey])
#         elif self.gridInfo[varName][0]=='value':
#           self.values[kkey] = self.gridInfo[varName][2][self.gridCoordinate[i]]
#           self.inputInfo['SampledVarsPb'][kkey] = self.distDict[varName].pdf(self.values[kkey])
#         else: raisea IOError (self.gridInfo[varName][0]+' is not know as value keyword for type. Sampler: '+self.name)
#
#       if self.gridInfo[varName][0]=='CDF':
#         if self.gridCoordinate[i] != 0 and self.gridCoordinate[i] < len(self.gridInfo[varName][2])-1: weight *= self.distDict[varName].cdf((self.values[kkey]+self.distDict[varName].ppf(self.gridInfo[varName][2][self.gridCoordinate[i]+1]))/2.0) - self.distDict[varName].cdf((self.values[kkey]+self.distDict[varName].ppf(self.gridInfo[varName][2][self.gridCoordinate[i]-1]))/2.0)
#         if self.gridCoordinate[i] == 0: weight *= self.distDict[varName].cdf((self.values[kkey]+self.distDict[varName].ppf(self.gridInfo[varName][2][self.gridCoordinate[i]+1]))/2.0) - self.distDict[varName].cdf((self.values[kkey]+self.distDict[varName].ppf(0))/2.0)
#         if self.gridCoordinate[i] == len(self.gridInfo[varName][2])-1: weight *= self.distDict[varName].cdf((self.values[kkey]+self.distDict[varName].ppf(1))/2.0) - self.distDict[varName].cdf((self.values[kkey]+self.distDict[varName].ppf(self.gridInfo[varName][2][self.gridCoordinate[i]-1]))/2.0)
#       else:
#         if self.gridCoordinate[i] != 0 and self.gridCoordinate[i] < len(self.gridInfo[varName][2])-1: weight *= self.distDict[varName].cdf((self.values[kkey]+self.gridInfo[varName][2][self.gridCoordinate[i]+1])/2.0) -self.distDict[varName].cdf((self.values[kkey]+self.gridInfo[varName][2][self.gridCoordinate[i]-1])/2.0)
#         if self.gridCoordinate[i] == 0: weight *= self.distDict[varName].cdf((self.values[kkey]+self.gridInfo[varName][2][self.gridCoordinate[i]+1])/2.0) -self.distDict[varName].cdf((self.values[kkey]+self.distDict[varName].lowerBound)/2.0)
#         if self.gridCoordinate[i] == len(self.gridInfo[varName][2])-1: weight *= self.distDict[varName].cdf((self.values[kkey]+self.distDict[varName].upperBound)/2.0) -self.distDict[varName].cdf((self.values[kkey]+self.gridInfo[varName][2][self.gridCoordinate[i]-1])/2.0)
#     self.inputInfo['PointProbability' ] = reduce(mul, self.inputInfo['SampledVarsPb'].values())
#     self.inputInfo['ProbabilityWeight'] = weight
#     self.inputInfo['SamplerType'] = 'Grid'

    weight = 1.0

    for i in range(len(self.gridCoordinate)):
      varName = self.axisName[i]
      if not self.externalgGridCoord:
        stride = stride // len(self.gridInfo[varName][2])
        #index is the index into the array self.gridInfo[varName][2]
        index, remainder = divmod(remainder, stride )
        self.gridCoordinate[i] = index

      # check if the varName is a comma separated list of strings
      # in this case, the user wants to sample the comma separated variables with the same sampled value => link the value to all comma separated variables
      for key in varName.strip().split(','):
        self.inputInfo['distributionName'][key] = self.toBeSampled[varName]
        self.inputInfo['distributionType'][key] = self.distDict[varName].type

        if self.gridInfo[varName][0]=='CDF':
          if self.distDict[varName].getDimensionality()==1:
            self.values[key] = self.distDict[varName].ppf(self.gridInfo[varName][2][self.gridCoordinate[i]])
          else:
            location = self.variables2distributionsMapping[varName]['dim']
            self.values[key] = self.distDict[varName].inverseMarginalDistribution(self.gridInfo[varName][2][self.gridCoordinate[i]],location-1)

        elif self.gridInfo[varName][0]=='value':
          self.values[key] = self.gridInfo[varName][2][self.gridCoordinate[i]]

        else: self.raiseAnError(IOError,gridInfo[varName][0]+' is not know as value keyword for type. Sampler: '+self.name)


    remainder = self.counter - 1 #used to keep track as we get to smaller strides
    stride = self.limit+1 #How far apart in the 1D array is the current gridCoordinate

    for i in range(len(self.gridCoordinate)):
      varName = self.axisName[i]
      if not self.externalgGridCoord:
        stride = stride // len(self.gridInfo[varName][2])
        index, remainder = divmod(remainder, stride )
        self.gridCoordinate[i] = index

      for key in varName.strip().split(','):
        self.inputInfo['distributionName'][key] = self.toBeSampled[varName]
        self.inputInfo['distributionType'][key] = self.distDict[varName].type

        if ("<distribution>" in varName) or (self.variables2distributionsMapping[varName]['totDim']==1):
          self.inputInfo['SampledVarsPb'][key] = self.distDict[varName].pdf(self.values[key])
        else:
          dist_name = self.variables2distributionsMapping[varName]['name']
          #NDcoordinate=np.zeros(len(self.distributions2variablesMapping[dist_name]))
          NDcoordinate=[]
          for i in range(len(self.distributions2variablesMapping[dist_name])):
            NDcoordinate.append(0)
          for var in self.distributions2variablesMapping[dist_name]:
            variable = var.keys()[0]
            position = var.values()[0]
            NDcoordinate[position-1] = self.values[variable.strip().split(',')[0]]
          self.inputInfo['SampledVarsPb'][key] = self.distDict[varName].pdf(NDcoordinate)

      # 1D variable
      if ("<distribution>" in varName) or (self.variables2distributionsMapping[varName]['totDim']==1):
        if self.gridInfo[varName][0]=='CDF':
          if self.gridCoordinate[i] != 0 and self.gridCoordinate[i] < len(self.gridInfo[varName][2])-1:
            weight *= self.distDict[varName].cdf((self.values[key]+self.distDict[varName].ppf(self.gridInfo[varName][2][self.gridCoordinate[i]+1]))/2.0) - self.distDict[varName].cdf((self.values[key]+self.distDict[varName].ppf(self.gridInfo[varName][2][self.gridCoordinate[i]-1]))/2.0)
          if self.gridCoordinate[i] == 0:
            weight *= self.distDict[varName].cdf((self.values[key]+self.distDict[varName].ppf(self.gridInfo[varName][2][self.gridCoordinate[i]+1]))/2.0) - self.distDict[varName].cdf((self.values[key]+self.distDict[varName].ppf(0))/2.0)
          if self.gridCoordinate[i] == len(self.gridInfo[varName][2])-1:
            weight *= self.distDict[varName].cdf((self.values[key]+self.distDict[varName].ppf(1))/2.0) - self.distDict[varName].cdf((self.values[key]+self.distDict[varName].ppf(self.gridInfo[varName][2][self.gridCoordinate[i]-1]))/2.0)
        else:   # Value
          if self.gridCoordinate[i] != 0 and self.gridCoordinate[i] < len(self.gridInfo[varName][2])-1:
            weight *= self.distDict[varName].cdf((self.values[key]+self.gridInfo[varName][2][self.gridCoordinate[i]+1])/2.0) -self.distDict[varName].cdf((self.values[key]+self.gridInfo[varName][2][self.gridCoordinate[i]-1])/2.0)
          if self.gridCoordinate[i] == 0:
            weight *= self.distDict[varName].cdf((self.values[key]+self.gridInfo[varName][2][self.gridCoordinate[i]+1])/2.0) -self.distDict[varName].cdf((self.values[key]+self.distDict[varName].lowerBound)/2.0)
          if self.gridCoordinate[i] == len(self.gridInfo[varName][2])-1:
            weight *= self.distDict[varName].cdf((self.values[key]+self.distDict[varName].upperBound)/2.0) -self.distDict[varName].cdf((self.values[key]+self.gridInfo[varName][2][self.gridCoordinate[i]-1])/2.0)
      # ND variable
      else:
        if self.variables2distributionsMapping[varName]['dim']==1:    # to avoid double count of weight for ND distribution; I need to count only one variable instaed of N
          dist_name = self.variables2distributionsMapping[varName]['name']
          NDcoordinate=np.zeros(len(self.distributions2variablesMapping[dist_name]))
          dxs=np.zeros(len(self.distributions2variablesMapping[dist_name]))
          for var in self.distributions2variablesMapping[dist_name]:
            variable = var.keys()[0]
            position = var.values()[0]
            NDcoordinate[position-1] = self.values[variable.strip().split(',')[0]]
            if self.gridCoordinate[i] != 0 and self.gridCoordinate[i] < len(self.gridInfo[varName][2])-1:
              dxs[position-1] = (self.gridInfo[variable][2][self.gridCoordinate[i]+1] - self.gridInfo[variable][2][self.gridCoordinate[i]-1]) / 2.0
            if self.gridCoordinate[i] == 0:
              dxs[position-1] = self.gridInfo[variable][2][self.gridCoordinate[i]+1] - self.gridInfo[variable][2][self.gridCoordinate[i]]
            if self.gridCoordinate[i] == len(self.gridInfo[varName][2])-1:
              dxs[position-1] = self.gridInfo[variable][2][self.gridCoordinate[i]] - self.gridInfo[variable][2][self.gridCoordinate[i]-1]
          weight *= self.distDict[varName].cellIntegral(NDcoordinate,dxs)

      self.inputInfo['PointProbability' ] = reduce(mul, self.inputInfo['SampledVarsPb'].values())
      self.inputInfo['ProbabilityWeight'] = copy.deepcopy(weight)
      self.inputInfo['SamplerType'] = 'Grid'
#
#
#
#
class Stratified(Grid):
  '''
  Stratified based sampler. Currently no special filling method are implemented
  '''
  def __init__(self):
    Grid.__init__(self)
    self.sampledCoordinate    = [] # a list of list for i=0,..,limit a list of the coordinate to be used this is needed for the LHS
    self.printTag = 'SAMPLER Stratified'
    self.globalGrid          = {}    # Dictionary for the global_grid. These grids are used only for Stratified for ND distributions.

  def localInputAndChecks(self,xmlNode):
    Grid.localInputAndChecks(self,xmlNode)

    for child in xmlNode:
      if child.tag == "Distribution":
        #Add <distribution> to name so we know it is not a direct variable
        varName = "<distribution>"+child.attrib['name']

      elif child.tag == "global_grid":
         for childChild in child:
           if childChild.tag =='grid':
             globalGridName = childChild.attrib['name']
             constrType = childChild.attrib['construction']
             if constrType == 'custom':
              tempList = [float(i) for i in childChild.text.split()]
              tempList.sort()
              self.globalGrid[globalGridName] = (tempList)
              self.limit = len(tempList)*self.limit
             elif constrType == 'equal':
              self.limit = self.limit*(int(childChild.attrib['steps'])+1)
              if   'lowerBound' in childChild.attrib.keys():
                self.globalGrid[globalGridName] = ([float(childChild.attrib['lowerBound']) + float(childChild.text)*i for i in range(int(childChild.attrib['steps'])+1)])
                self.globalGrid[globalGridName].sort()
              elif 'upperBound' in childChild.attrib.keys():
                self.globalGrid[globalGridName] = ([float(childChild.attrib['upperBound']) - float(childChild.text)*i for i in range(int(childChild.attrib['steps'])+1)])
                self.globalGrid[globalGridName].sort()
              else: self.raiseAnError(IOError,'no upper or lower bound has been declared for '+str(child.tag)+' in sampler '+str(self.name))
           else:
             self.raiseAnError(IOError,'The Tag ' + str(childChild.tag) + 'is not allowed in global_grid')

    for variable in self.gridInfo.keys():
      if self.gridInfo[variable][1] == 'global_grid':
        lst=list(self.gridInfo[variable])
        lst[2] = self.globalGrid[self.gridInfo[variable][2]]
        self.gridInfo[variable] = tuple(lst)

    pointByVar  = [len(self.gridInfo[variable][2]) for variable in self.gridInfo.keys()]
    if len(set(pointByVar))!=1: self.raiseAnError(IOError,'the latin Hyper Cube requires the same number of point in each dimension')
    self.pointByVar = pointByVar[0]
    self.inputInfo['upper'] = {}
    self.inputInfo['lower'] = {}
    self.limit = (self.pointByVar-1)

  def localInitialize(self):
    '''
    the local initialize is used to generate test the box being within the distribution upper/lower bound
    and filling mapping of the hyper cube.
    '''
    Grid.localInitialize(self)
    tempFillingCheck = [None]*len(self.axisName) #for all variables
    for i in range(len(tempFillingCheck)):
      tempFillingCheck[i] = [None]*(self.pointByVar-1) #intervals are n-points-1
      tempFillingCheck[i][:] = Distributions.randomPermutation(list(range(self.pointByVar-1)),self) #pick a random interval sequence
    self.sampledCoordinate = [None]*(self.pointByVar-1)
    for i in range(self.pointByVar-1):
      self.sampledCoordinate[i] = [None]*len(self.axisName)
      self.sampledCoordinate[i][:] = [tempFillingCheck[j][i] for j in range(len(tempFillingCheck))]

  def localGenerateInput(self,model,myInput):
    '''
    j=0
    #self.inputInfo['distributionInfo'] = {}
    self.inputInfo['distributionName'] = {} #Used to determine which distribution to change if needed.
    self.inputInfo['distributionType'] = {} #Used to determine which distribution type is used
    weight = 1.0
    for varName in self.axisName:
      upper = self.gridInfo[varName][2][self.sampledCoordinate[self.counter-2][j]+1]
      lower = self.gridInfo[varName][2][self.sampledCoordinate[self.counter-2][j]  ]
      j +=1
      intervalFraction = Distributions.random()
      coordinate = lower + (upper-lower)*intervalFraction
      # check if the varName is a comma separated list of strings
      # in this case, the user wants to sample the comma separated variables with the same sampled value => link the value to all comma separated variables
      if self.gridInfo[varName][0] =='CDF':
        ppfvalue = self.distDict[varName].ppf(coordinate)
        ppflower = self.distDict[varName].ppf(min(upper,lower))
        ppfupper = self.distDict[varName].ppf(max(upper,lower))
      for kkey in varName.strip().split(','):
        self.inputInfo['distributionName'][kkey] = self.toBeSampled[varName]
        self.inputInfo['distributionType'][kkey] = self.distDict[varName].type
        if self.gridInfo[varName][0] =='CDF':
          self.values[kkey] = ppfvalue
          self.inputInfo['upper'][kkey] = ppfupper
          self.inputInfo['lower'][kkey] = ppflower
          self.inputInfo['SampledVarsPb'][varName] = coordinate
          weight *= self.distDict[varName].cdf(ppfupper) - self.distDict[varName].cdf(ppflower)
        elif self.gridInfo[varName][0]=='value':
          self.values[varName] = coordinate
          self.inputInfo['upper'][kkey] = max(upper,lower)
          self.inputInfo['lower'][kkey] = min(upper,lower)
          self.inputInfo['SampledVarsPb'][kkey] = self.distDict[varName].pdf(self.values[kkey])
      if self.gridInfo[varName][0] =='CDF': weight *= self.distDict[varName].cdf(ppfupper) - self.distDict[varName].cdf(ppflower)
      else: weight *= self.distDict[varName].cdf(upper) - self.distDict[varName].cdf(lower)

    self.inputInfo['PointProbability'] = reduce(mul, self.inputInfo['SampledVarsPb'].values())
    self.inputInfo['ProbabilityWeight' ] = weight
    self.inputInfo['SamplerType'] = 'Stratified'
    '''

    j=0
    #self.inputInfo['distributionInfo'] = {}
    self.inputInfo['distributionName'] = {} #Used to determine which distribution to change if needed.
    self.inputInfo['distributionType'] = {} #Used to determine which distribution type is used
    weight = 1.0

    for varName in self.axisName:

      if not "<distribution>" in varName:
        if self.variables2distributionsMapping[varName]['totDim']>1 and self.variables2distributionsMapping[varName]['dim'] == 1:    # to avoid double count of weight for ND distribution; I need to count only one variable instaed of N
          upper = self.gridInfo[varName][2][self.sampledCoordinate[self.counter-2][j]+1]
          lower = self.gridInfo[varName][2][self.sampledCoordinate[self.counter-2][j]  ]
          j += 1
          intervalFraction = Distributions.random()
          coordinate = lower + (upper-lower)*intervalFraction
          gridCoordinate =  self.distDict[varName].ppf(coordinate)
          distName = self.variables2distributionsMapping[varName]['name']
          for distVarName in self.distributions2variablesMapping[distName]:
            for kkey in distVarName.keys()[0].strip().split(','):
              self.inputInfo['distributionName'][kkey] = self.toBeSampled[varName]
              self.inputInfo['distributionType'][kkey] = self.distDict[varName].type
              self.values[kkey] = np.atleast_1d(gridCoordinate)[distVarName.values()[0]-1]
              #self.inputInfo['upper'][kkey] = ppfupper
              #self.inputInfo['lower'][kkey] = ppflower
              self.inputInfo['SampledVarsPb'][varName] = coordinate

          weight *= upper - lower

      if ("<distribution>" in varName) or self.variables2distributionsMapping[varName]['totDim']==1:   # 1D variable
        upper = self.gridInfo[varName][2][self.sampledCoordinate[self.counter-2][j]+1]
        lower = self.gridInfo[varName][2][self.sampledCoordinate[self.counter-2][j]  ]
        j +=1
        intervalFraction = Distributions.random()
        coordinate = lower + (upper-lower)*intervalFraction
        # check if the varName is a comma separated list of strings
        # in this case, the user wants to sample the comma separated variables with the same sampled value => link the value to all comma separated variables
        if self.gridInfo[varName][0] =='CDF':
          ppfvalue = self.distDict[varName].ppf(coordinate)
          ppflower = self.distDict[varName].ppf(min(upper,lower))
          ppfupper = self.distDict[varName].ppf(max(upper,lower))
        for kkey in varName.strip().split(','):
          self.inputInfo['distributionName'][kkey] = self.toBeSampled[varName]
          self.inputInfo['distributionType'][kkey] = self.distDict[varName].type
          if self.gridInfo[varName][0] =='CDF':
            self.values[kkey] = ppfvalue
            self.inputInfo['upper'][kkey] = ppfupper
            self.inputInfo['lower'][kkey] = ppflower
            self.inputInfo['SampledVarsPb'][varName] = coordinate
            weight *= self.distDict[varName].cdf(ppfupper) - self.distDict[varName].cdf(ppflower)
          elif self.gridInfo[varName][0]=='value':
            self.values[varName] = coordinate
            self.inputInfo['upper'][kkey] = max(upper,lower)
            self.inputInfo['lower'][kkey] = min(upper,lower)
            self.inputInfo['SampledVarsPb'][kkey] = self.distDict[varName].pdf(self.values[kkey])
        if self.gridInfo[varName][0] =='CDF':
          weight *= self.distDict[varName].cdf(ppfupper) - self.distDict[varName].cdf(ppflower)
        else:
          weight *= self.distDict[varName].cdf(upper) - self.distDict[varName].cdf(lower)

    self.inputInfo['PointProbability'] = reduce(mul, self.inputInfo['SampledVarsPb'].values())
    self.inputInfo['ProbabilityWeight' ] = weight
    self.inputInfo['SamplerType'] = 'Stratified'
#
#
#
#
class DynamicEventTree(Grid):
  '''
  DYNAMIC EVENT TREE Sampler - "ANalysis of Dynamic REactor Accident evolution" module (DET      ) :D
  '''
  def __init__(self):
    Grid.__init__(self)
    # Working directory (Path of the directory in which all the outputs,etc. are stored)
    self.workingDir = ""
    # (optional) if not present, the sampler will not change the relative keyword in the input file
    self.maxSimulTime            = None
    # print the xml tree representation of the dynamic event tree calculation
    # see variable 'self.TreeInfo'
    self.print_end_xml           = False
    # Dictionary of the probability bins for each distribution that have been
    #  inputted by the user ('distName':[Pb_Threshold_1, Pb_Threshold_2, ..., Pb_Threshold_n])
    self.branchProbabilities     = {}
    # Dictionary of the Values' bins for each distribution that have been
    #  inputted by the user ('distName':[Pb_Threshold_1, Pb_Threshold_2, ..., Pb_Threshold_n])
    # these are the invCDFs of the PBs inputted in branchProbabilities (if ProbabilityThresholds have been inputted)
    self.branchValues     = {}
    # List of Dictionaries of the last probability bin level (position in the array) reached for each distribution ('distName':IntegerValue)
    # This container is a working dictionary. The branchedLevels are stored in the xml tree "self.TreeInfo" since they must track
    # the evolution of the dynamic event tree
    self.branchedLevel           = []
    # Counter for the branch needs to be run after a calculation branched (it is a working variable)
    self.branchCountOnLevel      = 0
    # Dictionary tha contains the actual branching info
    # (i.e. distribution that triggered, values of the variables that need to be changed, etc)
    self.actualBranchInfo        = {}
    # Parent Branch end time (It's a working variable used to set up the new branches need to be run.
    #   The new branches' start time will be the end time of the parent branch )
    self.actual_end_time         = 0.0
    # Parent Branch end time step (It's a working variable used to set up the new branches need to be run.
    #  The end time step is used to construct the filename of the restart files needed for restart the new branch calculations)
    self.actual_end_ts           = 0
    # Xml tree object. It stored all the info regarding the DET. It is in continue evolution during a DET calculation
    self.TreeInfo                = None
    # List of Dictionaries. It is a working variable used to store the information needed to create branches from a Parent Branch
    self.endInfo                 = []
    # Queue system. The inputs are waiting to be run are stored in this queue dictionary
    self.RunQueue                = {}
    # identifiers of the inputs in queue (name of the history... for example DET_1,1,1)
    self.RunQueue['identifiers'] = []
    # Corresponding inputs
    self.RunQueue['queue'      ] = []
    # mapping from jobID to rootname in TreeInfo {jobID:rootName}
    self.rootToJob               = {}
    # dictionary of preconditioner sampler available
    self.preconditionerAvail = {}
    self.preconditionerAvail['MonteCarlo'] = MonteCarlo      # MC
    self.preconditionerAvail['Stratified'] = Stratified      # Stratified
    self.preconditionerAvail['Grid'      ] = Grid            # Grid
    # dictionary of inputted preconditioners need to be applied
    self.preconditionerToApply             = {}
    # total number of preconditioner samples (combination of all different preconditioner strategy)
    self.precNumberSamplers                = 0
    self.printTag = 'SAMPLER DYNAMIC ET'

  def _localWhatDoINeed(self):
    needDict = Sampler._localWhatDoINeed(self)
    for preconditioner in self.preconditionerToApply.values():
      preneedDict = preconditioner.whatDoINeed()
      for key,value in preneedDict.items():
        if key not in needDict.keys(): needDict[key] = []
        needDict[key] = needDict[key] + value
    return needDict

  def localStillReady(self, ready): #,lastOutput=None
    '''
    Function that inquires if there is at least an input the in the queue that needs to be run
    @ In, None
    @ Out, boolean
    '''
    if(len(self.RunQueue['queue']) != 0 or self.counter == 0): ready = True
    else:
      if self.print_end_xml:
        myFile = open(os.path.join(self.workingDir,self.name + "_output_summary.xml"),'w')
        for treeNode in self.TreeInfo.values(): treeNode.writeNodeTree(myFile)
        myFile.close()
      ready = False
    return ready

  def _retrieveParentNode(self,idj):
    if(idj == self.TreeInfo[self.rootToJob[idj]].getrootnode().name): parentNode = self.TreeInfo[self.rootToJob[idj]].getrootnode()
    else: parentNode = list(self.TreeInfo[self.rootToJob[idj]].getrootnode().iter(idj))[0]
    return parentNode

  def localFinalizeActualSampling(self,jobObject,model,myInput,genRunQueue=True):
    '''
    General function (available to all samplers) that finalize the sampling calculation just ended
    In this case (DET), The function reads the information from the ended calculation, updates the
    working variables, and creates the new inputs for the next branches
    @ In, jobObject: JobHandler Instance of the job (run) just finished
    @ In, model        : Model Instance... It may be a Code Instance, a ROM, etc.
    @ In, myInput      : List of the original input files
    @ In, genRunQueue  : bool, generated Running queue at the end of the finalization?
    @ Out, None
    '''
    self.workingDir = model.workingDir

#     returnBranchInfo = self.__readBranchInfo(jobObject.output)
    # Get the parent element tree (xml object) to retrieve the information needed to create the new inputs
    parentNode = self._retrieveParentNode(jobObject.identifier)
    # set runEnded and running to true and false respectively
    parentNode.add('runEnded',True)
    parentNode.add('running',False)
    parentNode.add('end_time',self.actual_end_time)
    # Read the branch info from the parent calculation (just ended calculation)
    # This function stores the information in the dictionary 'self.actualBranchInfo'
    # If no branch info, this history is concluded => return
    if not self.__readBranchInfo(jobObject.output):
      parentNode.add('completedHistory', True)
      return False
    # Collect the branch info in a multi-level dictionary
    endInfo = {'end_time':self.actual_end_time,'end_ts':self.actual_end_ts,'branch_dist':list(self.actualBranchInfo.keys())[0]}
    endInfo['branch_changed_params'] = self.actualBranchInfo[endInfo['branch_dist']]
    parentNode.add('actual_end_ts',self.actual_end_ts)
#     # Get the parent element tree (xml object) to retrieve the information needed to create the new inputs
#     if(jobObject.identifier == self.TreeInfo[self.rootToJob[jobObject.identifier]].getrootnode().name): endInfo['parent_node'] = self.TreeInfo[self.rootToJob[jobObject.identifier]].getrootnode()
#     else: endInfo['parent_node'] = list(self.TreeInfo[self.rootToJob[jobObject.identifier]].getrootnode().iter(jobObject.identifier))[0]
    endInfo['parent_node'] = parentNode
    # get the branchedLevel dictionary
    branchedLevel = {}
    for distk, distpb in zip(endInfo['parent_node'].get('initiator_distribution'),endInfo['parent_node'].get('PbThreshold')): branchedLevel[distk] = utils.index(self.branchProbabilities[distk],distpb)
    if not branchedLevel: self.raiseAnError(RuntimeError,'branchedLevel of node '+jobObject.identifier+'not found!')
    # Loop of the parameters that have been changed after a trigger gets activated
    for key in endInfo['branch_changed_params']:
      endInfo['n_branches'] = 1 + int(len(endInfo['branch_changed_params'][key]['actual_value']))
      if(len(endInfo['branch_changed_params'][key]['actual_value']) > 1):
        #  Multi-Branch mode => the resulting branches from this parent calculation (just ended)
        # will be more then 2
        # unchanged_pb = probability (not conditional probability yet) that the event does not occur
        unchanged_pb = 0.0
        try:
          # changed_pb = probability (not conditional probability yet) that the event A occurs and the final state is 'alpha' '''
          for pb in xrange(len(endInfo['branch_changed_params'][key]['associated_pb'])): unchanged_pb = unchanged_pb + endInfo['branch_changed_params'][key]['associated_pb'][pb]
        except KeyError: pass
        if(unchanged_pb <= 1): endInfo['branch_changed_params'][key]['unchanged_pb'] = 1.0-unchanged_pb
      else:
        # Two-Way mode => the resulting branches from this parent calculation (just ended) = 2
        if branchedLevel[endInfo['branch_dist']] > len(self.branchProbabilities[endInfo['branch_dist']])-1: pb = 1.0
        else: pb = self.branchProbabilities[endInfo['branch_dist']][branchedLevel[endInfo['branch_dist']]]
        endInfo['branch_changed_params'][key]['unchanged_pb'] = 1.0 - pb
        endInfo['branch_changed_params'][key]['associated_pb'] = [pb]

    self.branchCountOnLevel = 0
#     # set runEnded and running to true and false respectively
#     endInfo['parent_node'].add('runEnded',True)
#     endInfo['parent_node'].add('running',False)
#     endInfo['parent_node'].add('end_time',self.actual_end_time)
    # The branchedLevel counter is updated
    if branchedLevel[endInfo['branch_dist']] < len(self.branchProbabilities[endInfo['branch_dist']]): branchedLevel[endInfo['branch_dist']] += 1
    # Append the parent branchedLevel (updated for the new branch/es) in the list tha contains them
    # (it is needed in order to avoid overlapping among info coming from different parent calculations)
    # When this info is used, they are popped out
    self.branchedLevel.append(branchedLevel)
    # Append the parent end info in the list tha contains them
    # (it is needed in order to avoid overlapping among info coming from different parent calculations)
    # When this info is used, they are popped out
    self.endInfo.append(endInfo)
    # Compute conditional probability
    self.computeConditionalProbability()
    # Create the inputs and put them in the runQueue dictionary (if genRunQueue is true)
    if genRunQueue: self._createRunningQueue(model,myInput)
    return True

  def computeConditionalProbability(self,index=None):
    '''
    Function to compute Conditional probability of the branches that are going to be run.
    The conditional probabilities are stored in the self.endInfo object
    @ In, index: position in the self.endInfo list (optional). Default = 0
    '''
    if not index: index = len(self.endInfo)-1
    # parent_cond_pb = associated conditional probability of the Parent branch
    #parent_cond_pb = 0.0
    try:
      parent_cond_pb = self.endInfo[index]['parent_node'].get('conditional_pb')
      if not parent_cond_pb: parent_cond_pb = 1.0
    except KeyError: parent_cond_pb = 1.0
    # for all the branches the conditional pb is computed
    # unchanged_cond_pb = Conditional Probability of the branches in which the event has not occurred
    # changed_cond_pb   = Conditional Probability of the branches in which the event has occurred
    for key in self.endInfo[index]['branch_changed_params']:
      #try:
      self.endInfo[index]['branch_changed_params'][key]['changed_cond_pb'] = []
      self.endInfo[index]['branch_changed_params'][key]['unchanged_cond_pb'] = parent_cond_pb*float(self.endInfo[index]['branch_changed_params'][key]['unchanged_pb'])
      for pb in range(len(self.endInfo[index]['branch_changed_params'][key]['associated_pb'])): self.endInfo[index]['branch_changed_params'][key]['changed_cond_pb'].append(parent_cond_pb*float(self.endInfo[index]['branch_changed_params'][key]['associated_pb'][pb]))
      #except? pass
    return

  def __readBranchInfo(self,out_base=None):
    '''
    Function to read the Branching info that comes from a Model
    The branching info (for example, distribution that triggered, parameters must be changed, etc)
    are supposed to be in a xml format
    @ In, out_base: is the output root that, if present, is used to construct the file name the function is going
                    to try reading.
    @ Out, boolean: true if the info are present (a set of new branches need to be run), false if the actual parent calculation reached an end point
    '''
    # Remove all the elements from the info container
    del self.actualBranchInfo
    branch_present = False
    self.actualBranchInfo = {}
    # Construct the file name adding the out_base root if present
    if out_base: filename = out_base + "_actual_branch_info.xml"
    else: filename = "actual_branch_info.xml"
    if not os.path.isabs(filename): filename = os.path.join(self.workingDir,filename)
    if not os.path.exists(filename):
      self.raiseADebug('branch info file ' + os.path.basename(filename) +' has not been found. => No Branching.')
      return branch_present
    # Parse the file and create the xml element tree object
    #try:
    branch_info_tree = ET.parse(filename)
    self.raiseADebug('Done parsing '+filename)
    root = branch_info_tree.getroot()
    # Check if end_time and end_ts (time step)  are present... In case store them in the relative working vars
    #try: #Branch info written out by program, so should always exist.
    self.actual_end_time = float(root.attrib['end_time'])
    self.actual_end_ts   = int(root.attrib['end_ts'])
    #except? pass
    # Store the information in a dictionary that has as keywords the distributions that triggered
    for node in root:
      if node.tag == "Distribution_trigger":
        dist_name = node.attrib['name'].strip()
        self.actualBranchInfo[dist_name] = {}
        for child in node:
          self.actualBranchInfo[dist_name][child.text.strip()] = {'varType':child.attrib['type'].strip(),'actual_value':child.attrib['actual_value'].strip().split(),'old_value':child.attrib['old_value'].strip()}
          if 'probability' in child.attrib:
            as_pb = child.attrib['probability'].strip().split()
            self.actualBranchInfo[dist_name][child.text.strip()]['associated_pb'] = []
            #self.actualBranchInfo[dist_name][child.text.strip()]['associated_pb'].append(float(as_pb))
            for index in range(len(as_pb)): self.actualBranchInfo[dist_name][child.text.strip()]['associated_pb'].append(float(as_pb[index]))
      # we exit the loop here, because only one trigger at the time can be handled  right now
      break
    # remove the file
    os.remove(filename)
    branch_present = True
    return branch_present

  def _createRunningQueueBeginOne(self,rootTree,branchedLevel, model,myInput):
    precSampled = rootTree.getrootnode().get('preconditionerSampled')
    rootnode    =  rootTree.getrootnode()
    rname       = rootnode.name
    rootnode.add('completedHistory', False)
    # Fill th values dictionary in
    if precSampled: self.inputInfo['preconditionerCoordinate'  ] = copy.deepcopy(precSampled)
    self.inputInfo['prefix'                    ] = rname.encode()
    self.inputInfo['initiator_distribution'    ] = []
    self.inputInfo['PbThreshold'               ] = []
    self.inputInfo['ValueThreshold'            ] = []
    self.inputInfo['branch_changed_param'      ] = [b'None']
    self.inputInfo['branch_changed_param_value'] = [b'None']
    self.inputInfo['start_time'                ] = -sys.float_info.max
    self.inputInfo['end_ts'                    ] = 0
    self.inputInfo['parent_id'                 ] = 'root'
    self.inputInfo['conditional_prb'           ] = [1.0]
    self.inputInfo['conditional_pb'            ] = 1.0
    for key in self.branchProbabilities.keys():self.inputInfo['initiator_distribution'].append(key.encode())
    for key in self.branchProbabilities.keys():self.inputInfo['PbThreshold'].append(self.branchProbabilities[key][branchedLevel[key]])
    for key in self.branchProbabilities.keys():self.inputInfo['ValueThreshold'].append(self.branchValues[key][branchedLevel[key]])
    for varname in self.toBeSampled.keys():
      self.inputInfo['SampledVars'  ][varname] = self.branchValues[self.toBeSampled[varname]][branchedLevel[self.toBeSampled[varname]]]
      self.inputInfo['SampledVarsPb'][varname] = self.branchProbabilities[self.toBeSampled[varname]][branchedLevel[self.toBeSampled[varname]]]
    self.inputInfo['PointProbability' ] = reduce(mul, self.inputInfo['SampledVarsPb'].values())
    self.inputInfo['ProbabilityWeight'] = self.inputInfo['PointProbability' ]

    if(self.maxSimulTime): self.inputInfo['end_time'] = self.maxSimulTime
    # Call the model function "createNewInput" with the "values" dictionary just filled.
    # Add the new input path into the RunQueue system
    newInputs = model.createNewInput(myInput,self.type,**self.inputInfo)
    for key,value in self.inputInfo.items(): rootnode.add(key,value)
    self.RunQueue['queue'].append(newInputs)
    self.RunQueue['identifiers'].append(self.inputInfo['prefix'].encode())
    self.rootToJob[self.inputInfo['prefix']] = rname
    del newInputs
    self.counter += 1

  def _createRunningQueueBegin(self,model,myInput):
    # We construct the input for the first DET branch calculation'
    # Increase the counter
    # The root name of the xml element tree is the starting name for all the branches
    # (this root name = the user defined sampler name)
    # Get the initial branchedLevel dictionary (=> the list gets empty)
    branchedLevel = self.branchedLevel.pop(0)
    for rootTree in self.TreeInfo.values(): self._createRunningQueueBeginOne(rootTree,branchedLevel, model,myInput)
    return

  def _createRunningQueueBranch(self,model,myInput):
    # The first DET calculation branch has already been run'
    # Start the manipulation:

    #  Pop out the last endInfo information and the branchedLevel
    branchedLevelParent     = self.branchedLevel.pop(0)
    endInfo                 = self.endInfo.pop(0)
    self.branchCountOnLevel = 0 #?


    # n_branches = number of branches need to be run
    n_branches = endInfo['n_branches']
    # Check if the distribution that just triggered hitted the last probability threshold .
    # In case we create a number of branches = endInfo['n_branches'] - 1 => the branch in
    # which the event did not occur is not going to be tracked
    if branchedLevelParent[endInfo['branch_dist']] >= len(self.branchProbabilities[endInfo['branch_dist']]):
      self.raiseADebug('Branch ' + endInfo['parent_node'].get('name') + ' hit last Threshold for distribution ' + endInfo['branch_dist'])
      self.raiseADebug('Branch ' + endInfo['parent_node'].get('name') + ' is dead end.')
      self.branchCountOnLevel = 1
      n_branches = endInfo['n_branches'] - 1

    # Loop over the branches for which the inputs must be created
    for _ in range(n_branches):
      del self.inputInfo
      self.counter += 1
      self.branchCountOnLevel += 1
      branchedLevel = branchedLevelParent
      # Get Parent node name => the branch name is creating appending to this name  a comma and self.branchCountOnLevel counter
      rname = endInfo['parent_node'].get('name') + '-' + str(self.branchCountOnLevel)

      # create a subgroup that will be appended to the parent element in the xml tree structure
      subGroup = ETS.Node(rname.encode())
      subGroup.add('parent', endInfo['parent_node'].get('name'))
      subGroup.add('name', rname)
      subGroup.add('completedHistory', False)
      # cond_pb_un = conditional probability event not occur
      # cond_pb_c  = conditional probability event/s occur/s
      cond_pb_un = 0.0
      cond_pb_c  = 0.0
      # Loop over  branch_changed_params (events) and start storing information,
      # such as conditional pb, variable values, into the xml tree object
      for key in endInfo['branch_changed_params'].keys():
        subGroup.add('branch_changed_param',key)
        if self.branchCountOnLevel != 1:
          subGroup.add('branch_changed_param_value',endInfo['branch_changed_params'][key]['actual_value'][self.branchCountOnLevel-2])
          subGroup.add('branch_changed_param_pb',endInfo['branch_changed_params'][key]['associated_pb'][self.branchCountOnLevel-2])
          cond_pb_c = cond_pb_c + endInfo['branch_changed_params'][key]['changed_cond_pb'][self.branchCountOnLevel-2]
        else:
          subGroup.add('branch_changed_param_value',endInfo['branch_changed_params'][key]['old_value'])
          subGroup.add('branch_changed_param_pb',endInfo['branch_changed_params'][key]['unchanged_pb'])
          cond_pb_un =  cond_pb_un + endInfo['branch_changed_params'][key]['unchanged_cond_pb']
      # add conditional probability
      if self.branchCountOnLevel != 1: subGroup.add('conditional_pb',cond_pb_c)
      else: subGroup.add('conditional_pb',cond_pb_un)
      # add initiator distribution info, start time, etc.
      subGroup.add('initiator_distribution',endInfo['branch_dist'])
      subGroup.add('start_time', endInfo['parent_node'].get('end_time'))
      # initialize the end_time to be equal to the start one... It will modified at the end of this branch
      subGroup.add('end_time', endInfo['parent_node'].get('end_time'))
      # add the branchedLevel dictionary to the subgroup
      if self.branchCountOnLevel != 1: branchedLevel[endInfo['branch_dist']] = branchedLevel[endInfo['branch_dist']] - 1
      # branch calculation info... running, queue, etc are set here
      subGroup.add('runEnded',False)
      subGroup.add('running',False)
      subGroup.add('queue',True)
#        subGroup.set('restartFileRoot',endInfo['restartRoot'])
      # Append the new branch (subgroup) info to the parent_node in the tree object
      endInfo['parent_node'].appendBranch(subGroup)
      # Fill the values dictionary that will be passed into the model in order to create an input
      # In this dictionary the info for changing the original input is stored
      if str(endInfo['end_ts']) == 'None':
        pass
      self.inputInfo = {'prefix':rname.encode(),'end_ts':endInfo['end_ts'],
                'branch_changed_param':[subGroup.get('branch_changed_param')],
                'branch_changed_param_value':[subGroup.get('branch_changed_param_value')],
                'conditional_prb':[subGroup.get('conditional_pb')],
                'start_time':endInfo['parent_node'].get('end_time'),
                'parent_id':subGroup.get('parent')}
      # add the newer branch name to the map
      self.rootToJob[rname] = self.rootToJob[subGroup.get('parent')]
      # check if it is a preconditioned DET sampling, if so add the relative information
      precSampled = endInfo['parent_node'].get('preconditionerSampled')
      if precSampled:
        self.inputInfo['preconditionerCoordinate'] = copy.deepcopy(precSampled)
        subGroup.add('preconditionerSampled', precSampled)
      # Check if the distribution that just triggered hitted the last probability threshold .
      #  In this case there is not a probability threshold that needs to be added in the input
      #  for this particular distribution
      if not (branchedLevel[endInfo['branch_dist']] >= len(self.branchProbabilities[endInfo['branch_dist']])):
        self.inputInfo['initiator_distribution'] = [endInfo['branch_dist']]
        self.inputInfo['PbThreshold'           ] = [self.branchProbabilities[endInfo['branch_dist']][branchedLevel[endInfo['branch_dist']]]]
        self.inputInfo['ValueThreshold'        ] = [self.branchValues[endInfo['branch_dist']][branchedLevel[endInfo['branch_dist']]]]
      #  For the other distributions, we put the unbranched thresholds
      #  Before adding these thresholds, check if the keyword 'initiator_distribution' is present...
      #  (In the case the previous if statement is true, this keyword is not present yet
      #  Add it otherwise
      if not ('initiator_distribution' in self.inputInfo.keys()):
        self.inputInfo['initiator_distribution'] = []
        self.inputInfo['PbThreshold'           ] = []
        self.inputInfo['ValueThreshold'        ] = []
      # Add the unbranched thresholds
      for key in self.branchProbabilities.keys():
        if not (key in endInfo['branch_dist']) and (branchedLevel[key] < len(self.branchProbabilities[key])): self.inputInfo['initiator_distribution'].append(key.encode())
      for key in self.branchProbabilities.keys():
        if not (key in endInfo['branch_dist']) and (branchedLevel[key] < len(self.branchProbabilities[key])):
          self.inputInfo['PbThreshold'   ].append(self.branchProbabilities[key][branchedLevel[key]])
          self.inputInfo['ValueThreshold'].append(self.branchValues[key][branchedLevel[key]])
      self.inputInfo['SampledVars']   = {}
      self.inputInfo['SampledVarsPb'] = {}
      for varname in self.toBeSampled.keys():
        self.inputInfo['SampledVars'][varname]   = self.branchValues[self.toBeSampled[varname]][branchedLevel[self.toBeSampled[varname]]]
        self.inputInfo['SampledVarsPb'][varname] = self.branchProbabilities[self.toBeSampled[varname]][branchedLevel[self.toBeSampled[varname]]]
      self.inputInfo['PointProbability' ] = reduce(mul, self.inputInfo['SampledVarsPb'].values())*subGroup.get('conditional_pb')
      self.inputInfo['ProbabilityWeight'] = self.inputInfo['PointProbability' ]
      # Call the model function  "createNewInput" with the "values" dictionary just filled.
      # Add the new input path into the RunQueue system
      self.RunQueue['queue'].append(model.createNewInput(myInput,self.type,**self.inputInfo))
      self.RunQueue['identifiers'].append(self.inputInfo['prefix'])
      for key,value in self.inputInfo.items(): subGroup.add(key,value)
      popped = endInfo.pop('parent_node')
      subGroup.add('endInfo',copy.deepcopy(endInfo))
      endInfo['parent_node'] = popped
      del branchedLevel

  def _createRunningQueue(self,model,myInput):
    '''
    Function to create and append new inputs to the queue. It uses all the containers have been updated by the previous functions
    @ In, model  : Model instance. It can be a Code type, ROM, etc.
    @ In, myInput: List of the original inputs
    @ Out, None
    '''
    if self.counter >= 1:
      # The first DET calculation branch has already been run
      # Start the manipulation:
      #  Pop out the last endInfo information and the branchedLevel
      self._createRunningQueueBranch(model, myInput)
    else:
      # We construct the input for the first DET branch calculation'
      self._createRunningQueueBegin(model, myInput)
    return

  def __getQueueElement(self):
    '''
    Function to get an input from the internal queue system
    @ In, None
    @ Out, jobInput: First input in the queue
    '''
    # Pop out the first input in queue
    jobInput  = self.RunQueue['queue'      ].pop(0)
    jobId     = self.RunQueue['identifiers'].pop(0)
    #set running flags in self.TreeInfo
    root = self.TreeInfo[self.rootToJob[jobId]].getrootnode()
    # Update the run information flags
    if (root.name == jobId):
      root.add('runEnded',False)
      root.add('running',True)
      root.add('queue',False)
    else:
      subElm = list(root.iter(jobId))[0]
      if(subElm):
        subElm.add('runEnded',False)
        subElm.add('running',True)
        subElm.add('queue',False)
    return jobInput

  def generateInput(self,model,oldInput):
    '''
    This method needs to be overwritten by the Dynamic Event Tree Sampler, since the input creation strategy is completely different with the respect the other samplers
    @in model   : it is the instance of a model
    @in oldInput: [] a list of the original needed inputs for the model (e.g. list of files, etc. etc)
    @return     : [] containing the new inputs -in reality it is the model that returns this, the Sampler generates the values to be placed in the model input
    '''
    return self.localGenerateInput(model, oldInput)

  def localGenerateInput(self,model,myInput):
    if self.counter <= 1:
      # If first branch input, create the queue
      self._createRunningQueue(model, myInput)
    # retrieve the input from the queue
    newerinput = self.__getQueueElement()
    if not newerinput:
      # If no inputs are present in the queue => a branch is finished
      self.raiseADebug('A Branch ended!')
    return newerinput

  def _generateDistributions(self,availableDist):
    Grid._generateDistributions(self,availableDist)
    for preconditioner in self.preconditionerToApply.values(): preconditioner._generateDistributions(availableDist)

  def localInputAndChecks(self,xmlNode):
    Grid.localInputAndChecks(self,xmlNode)
    self.limit = sys.maxsize
    if 'print_end_xml' in xmlNode.attrib.keys():
      if xmlNode.attrib['print_end_xml'].lower() in utils.stringsThatMeanTrue(): self.print_end_xml = True
      else: self.print_end_xml = False
    if 'maxSimulationTime' in xmlNode.attrib.keys():
      try:    self.maxSimulTime = float(xmlNode.attrib['maxSimulationTime'])
      except (KeyError,NameError): self.raiseAnError(IOError,'Can not convert maxSimulationTime in float number!!!')
    for child in xmlNode:
      if child.tag == 'PreconditionerSampler':
        if not 'type' in child.attrib.keys()                          : self.raiseAnError(IOError,'Not found attribute type in PreconditionerSampler block!')
        if child.attrib['type'] in self.preconditionerToApply.keys()  : self.raiseAnError(IOError,'PreconditionerSampler type '+child.attrib['type'] + ' already inputted!')
        if child.attrib['type'] not in self.preconditionerAvail.keys(): self.raiseAnError(IOError,'PreconditionerSampler type' +child.attrib['type'] + 'unknown. Available are '+ str(self.preconditionerAvail.keys()).replace("[","").replace("]",""))
        self.precNumberSamplers = 1
        # the user can decided how to preconditionate
        self.preconditionerToApply[child.attrib['type']] = self.preconditionerAvail[child.attrib['type']]()
        # make the preconditioner sampler read  its own xml block
        self.preconditionerToApply[child.attrib['type']]._readMoreXML(child)
    branchedLevel = {}
    error_found = False
    for keyk in self.axisName:
      branchedLevel[self.toBeSampled[keyk]] = 0
      if self.gridInfo[keyk][0] == 'CDF':
        self.branchProbabilities[self.toBeSampled[keyk]] = self.gridInfo[keyk][2]
        self.branchProbabilities[self.toBeSampled[keyk]].sort(key=float)
        if max(self.branchProbabilities[self.toBeSampled[keyk]]) > 1:
          self.raiseAWarning("One of the Thresholds for distribution " + str(self.gridInfo[keyk][2]) + " is > 1")
          error_found = True
          for index in range(len(sorted(self.branchProbabilities[self.toBeSampled[keyk]], key=float))):
            if sorted(self.branchProbabilities[self.toBeSampled[keyk]], key=float).count(sorted(self.branchProbabilities[self.toBeSampled[keyk]], key=float)[index]) > 1:
              self.raiseAWarning("In distribution " + str(self.toBeSampled[keyk]) + " the Threshold " + str(sorted(self.branchProbabilities[self.toBeSampled[keyk]], key=float)[index])+" appears multiple times!!")
              error_found = True
      else:
        self.branchValues[self.toBeSampled[keyk]] = self.gridInfo[keyk][2]
        self.branchValues[self.toBeSampled[keyk]].sort(key=float)
        for index in range(len(sorted(self.branchValues[self.toBeSampled[keyk]], key=float))):
          if sorted(self.branchValues[self.toBeSampled[keyk]], key=float).count(sorted(self.branchValues[self.toBeSampled[keyk]], key=float)[index]) > 1:
            self.raiseAWarning("In distribution " + str(self.toBeSampled[keyk]) + " the Threshold " + str(sorted(self.branchValues[self.toBeSampled[keyk]], key=float)[index])+" appears multiple times!!")
            error_found = True
    if error_found: self.raiseAnError(IOError,"In sampler named " + self.name+' Errors have been found!' )
    # Append the branchedLevel dictionary in the proper list
    self.branchedLevel.append(branchedLevel)

  def localAddInitParams(self,tempDict):
    for key in self.branchProbabilities.keys(): tempDict['Probability Thresholds for dist ' + str(key) + ' are: '] = [str(x) for x in self.branchProbabilities[key]]
    for key in self.branchValues.keys()       : tempDict['Values Thresholds for dist ' + str(key) + ' are: '] = [str(x) for x in self.branchValues[key]]

  def localAddCurrentSetting(self,tempDict):
    tempDict['actual threshold levels are '] = self.branchedLevel[0]

  def localInitialize(self):
    if len(self.preconditionerToApply.keys()) > 0: precondlistoflist = []
    for cnt, preckey  in enumerate(self.preconditionerToApply.keys()):
      preconditioner =  self.preconditionerToApply[preckey]
      precondlistoflist.append([])
      preconditioner.initialize()
      self.precNumberSamplers *= preconditioner.limit
      while preconditioner.amIreadyToProvideAnInput():
        preconditioner.counter +=1
        preconditioner.localGenerateInput(None,None)
        preconditioner.inputInfo['prefix'] = preconditioner.counter
        precondlistoflist[cnt].append(copy.deepcopy(preconditioner.inputInfo))
    if self.precNumberSamplers > 0:
      self.raiseADebug('Number of Preconditioner Samples are ' + str(self.precNumberSamplers) + '!')
      precNumber = self.precNumberSamplers
      combinations = list(itertools.product(*precondlistoflist))
    else: precNumber = 1
    self.TreeInfo = {}
    for precSample in range(precNumber):
      elm = ETS.Node(self.name + '_' + str(precSample+1))
      elm.add('name', self.name + '_'+ str(precSample+1))
      elm.add('start_time', str(0.0))
      # Initialize the end_time to be equal to the start one...
      # It will modified at the end of each branch
      elm.add('end_time', str(0.0))
      elm.add('runEnded',False)
      elm.add('running',True)
      elm.add('queue',False)
      # if preconditioned DET, add the sampled from preconditioner samplers
      if self.precNumberSamplers > 0: elm.add('preconditionerSampled', combinations[precSample])
      # The dictionary branchedLevel is stored in the xml tree too. That's because
      # the advancement of the thresholds must follow the tree structure
      elm.add('branchedLevel', self.branchedLevel[0])
      # Here it is stored all the info regarding the DET => we create the info for all the
      # branchings and we store them
      self.TreeInfo[self.name + '_' + str(precSample+1)] = ETS.NodeTree(elm)

    for key in self.branchProbabilities.keys():
      #kk = self.toBeSampled.values().index(key)
      self.branchValues[key] = [self.distDict[self.toBeSampled.keys()[self.toBeSampled.values().index(key)]].ppf(float(self.branchProbabilities[key][index])) for index in range(len(self.branchProbabilities[key]))]
    for key in self.branchValues.keys():
      #kk = self.toBeSampled.values().index(key)
      self.branchProbabilities[key] = [self.distDict[self.toBeSampled.keys()[self.toBeSampled.values().index(key)]].cdf(float(self.branchValues[key][index])) for index in range(len(self.branchValues[key]))]
    return
#
#
#
#
class AdaptiveDET(DynamicEventTree, AdaptiveSampler):
  def __init__(self):
    DynamicEventTree.__init__(self)  # init DET
    AdaptiveSampler.__init__(self)   # init Adaptive
    self.detAdaptMode         = 1    # Adaptive Dynamic Event Tree method (=1 -> DynamicEventTree as preconditioner and subsequent Adaptive,=2 -> DynamicEventTree online adaptive)
    self.noTransitionStrategy = 1    # Strategy in case no transitions have been found by DET (1 = 'Probability MC', 2 = Increase the grid exploration)
    self.insertAdaptBPb       = True # Add Probabability THs requested by adaptive in the initial grid (default = False)
    self.startAdaptive = False
    self.printTag = 'SAMPLER ADAPTIVE DET'
    self.adaptiveReady = False
    self.investigatedPoints = []
    self.completedHistCnt   = 1
    self.actualLastOutput   = None
  @staticmethod
  def _checkIfRunnint(treeValues): return not treeValues['runEnded']
  @staticmethod
  def _checkEnded(treeValues): return treeValues['runEnded']
  @staticmethod
  def _checkCompleteHistory(treeValues): return treeValues['completedHistory']

  def _localWhatDoINeed(self):
    '''
    This method is a local mirrow of the general whatDoINeed method.
    It is implmented by the samplers that need to request special objects
    @ In , None, None
    @ Out, needDict, list of objects needed
    '''
    adaptNeed = AdaptiveSampler._localWhatDoINeed(self)
    DETNeed   = DynamicEventTree._localWhatDoINeed(self)
    return dict(adaptNeed.items()+ DETNeed.items())

  def _checkIfStartAdaptive(self):
    '''
    Function that checks if the adaptive needs to be started (mode 1)
    @ In, None
    @ Out, None
    '''
    if not self.startAdaptive:
      self.startAdaptive = True
      for treer in self.TreeInfo.values():
        for _ in treer.iterProvidedFunction(self._checkIfRunnint):
          self.startAdaptive = False
          break
        if not self.startAdaptive: break

  def _checkClosestBranch(self):
    '''
    Function that checks the closest branch already evaluated
    @ In, None
    @ Out, dict, key:gridPosition
    '''
    # compute cdf of sampled vars
    lowerCdfValues = {}
    cdfValues         = {}
    for key,value in self.values.items():
      cdfValues[key] = self.distDict[key].cdf(value)
      lowerCdfValues[key] = utils.find_le(self.branchProbabilities[self.toBeSampled[key]],cdfValues[key])[0]
      self.raiseADebug(str(self.toBeSampled[key]))
      self.raiseADebug(str(value))
      self.raiseADebug(str(cdfValues[key]))
      self.raiseADebug(str(lowerCdfValues[key]))
    # check if in the adaptive points already explored (if not pushed into the grid)
    if not self.insertAdaptBPb:
      candidatesBranch = []
      # check if adaptive point is better choice -> TODO: improve efficiency
      for invPoint in self.investigatedPoints:
        pbth = [invPoint[self.toBeSampled[key]] for key in cdfValues.keys()]
        if all(i <= pbth[cnt] for cnt,i in enumerate(cdfValues.values())): candidatesBranch.append(invPoint)
      if len(candidatesBranch) > 0:
        if None in lowerCdfValues.values(): lowerCdfValues = candidatesBranch[0]
        for invPoint in candidatesBranch:
          pbth = [invPoint[self.toBeSampled[key]] for key in cdfValues.keys()]
          if all(i >= pbth[cnt] for cnt,i in enumerate(lowerCdfValues.values())): lowerCdfValues = invPoint
    # Check if The adaptive point requested is outside the so far run grid; in case return None
    if None in lowerCdfValues.values(): return None,cdfValues
    nntrain = None
    mapping = {}
    for treer in self.TreeInfo.values(): # this needs to be solved
      for ending in treer.iterProvidedFunction(self._checkEnded):
        #already ended branches, create training set for nearest algorithm (take coordinates <= of cdfValues) -> TODO: improve efficiency
        pbth = [ending.get('SampledVarsPb')[key] for key in lowerCdfValues.keys()]
        if all(pbth[cnt] <= i for cnt,i in enumerate(lowerCdfValues.values())):
          if nntrain == None:
            nntrain = np.zeros((1,len(cdfValues.keys())))
            nntrain[0,:] = np.array(copy.copy(pbth))
          else          :
            nntrain = np.concatenate((nntrain,np.atleast_2d(np.array(copy.copy(pbth)))),axis=0)
            #nntrain = np.append(nntrain, np.atleast_1d(np.array(copy.copy(pbth))), axis=0)
          mapping[nntrain.shape[0]] = ending
    if nntrain != None:
      neigh = neighbors.NearestNeighbors(n_neighbors=len(mapping.keys()))
      neigh.fit(nntrain)
      return self._checkValidityOfBranch(neigh.kneighbors(lowerCdfValues.values()),mapping),cdfValues
    else: return None,cdfValues

  def _checkValidityOfBranch(self,branchSet,mapping):
    """
    Function that checks if the nearest branches found by method _checkClosestBranch are valid
    @ In, tuple of branches
    @ In, dictionary of candidated branches
    @ Out, most valid branch (if noone found, return None)
    """
    validBranch   = None
    idOfBranches  = branchSet[1][-1]
    for closestBranch in idOfBranches:
      if not mapping[closestBranch+1].get('completedHistory'):
        validBranch = mapping[closestBranch+1]
        break
    return validBranch


  def _retrieveBranchInfo(self,branch):
    '''
     Function that retrieves the key information from a branch to start a newer calculation
     @ In, branch
     @ Out, dictionary with those information
    '''
    info = branch.getValues()
    info['actualBranchOnLevel'] = branch.numberBranches()
    info['parent_node']         = branch
    return info

  def _constructEndInfoFromBranch(self,model, myInput, info, cdfValues):
    endInfo = info['parent_node'].get('endInfo')
    #branchedLevel = {}
    #for distk, distpb in zip(info['initiator_distribution'],info['PbThreshold']): branchedLevel[distk] = index(self.branchProbabilities[distk],distpb)
    del self.inputInfo
    self.counter           += 1
    self.branchCountOnLevel = info['actualBranchOnLevel']+1
    # Get Parent node name => the branch name is creating appending to this name  a comma and self.branchCountOnLevel counter
    rname = info['parent_node'].get('name') + '-' + str(self.branchCountOnLevel)
    info['parent_node'].add('completedHistory', False)
    self.raiseADebug(str(rname))
    bcnt = self.branchCountOnLevel
    while info['parent_node'].isAnActualBranch(rname):
      bcnt += 1
      rname = info['parent_node'].get('name') + '-' + str(bcnt)
    # create a subgroup that will be appended to the parent element in the xml tree structure
    subGroup = ETS.Node(rname)
    subGroup.add('parent', info['parent_node'].get('name'))
    subGroup.add('name', rname)
    self.raiseADebug('cond pb = '+str(info['parent_node'].get('conditional_pb')))
    cond_pb_c  = float(info['parent_node'].get('conditional_pb'))

    # Loop over  branch_changed_params (events) and start storing information,
    # such as conditional pb, variable values, into the xml tree object
    if endInfo:
      for key in endInfo['branch_changed_params'].keys():
        subGroup.add('branch_changed_param',key)
        subGroup.add('branch_changed_param_value',endInfo['branch_changed_params'][key]['old_value'][0])
        subGroup.add('branch_changed_param_pb',endInfo['branch_changed_params'][key]['associated_pb'][0])
    else:
      pass
    #cond_pb_c = cond_pb_c + copy.deepcopy(endInfo['branch_changed_params'][key]['unchanged_cond_pb'])
    # add conditional probability
    subGroup.add('conditional_pb',cond_pb_c)
    # add initiator distribution info, start time, etc.
    #subGroup.add('initiator_distribution',copy.deepcopy(endInfo['branch_dist']))
    subGroup.add('start_time', info['parent_node'].get('end_time'))
    # initialize the end_time to be equal to the start one... It will modified at the end of this branch
    subGroup.add('end_time', info['parent_node'].get('end_time'))
    # add the branchedLevel dictionary to the subgroup
    #branchedLevel[endInfo['branch_dist']] = branchedLevel[endInfo['branch_dist']] - 1
    # branch calculation info... running, queue, etc are set here
    subGroup.add('runEnded',False)
    subGroup.add('running',False)
    subGroup.add('queue',True)
    subGroup.add('completedHistory', False)
    # Append the new branch (subgroup) info to the parent_node in the tree object
    info['parent_node'].appendBranch(subGroup)
    # Fill the values dictionary that will be passed into the model in order to create an input
    # In this dictionary the info for changing the original input is stored
    self.inputInfo = {'prefix':rname,'end_ts':info['parent_node'].get('actual_end_ts'),
              'branch_changed_param':[subGroup.get('branch_changed_param')],
              'branch_changed_param_value':[subGroup.get('branch_changed_param_value')],
              'conditional_prb':[subGroup.get('conditional_pb')],
              'start_time':info['parent_node'].get('end_time'),
              'parent_id':subGroup.get('parent')}
    # add the newer branch name to the map
    self.rootToJob[rname] = self.rootToJob[subGroup.get('parent')]
#     check if it is a preconditioned DET sampling, if so add the relative information
#     precSampled = endInfo['parent_node'].get('preconditionerSampled')
#     if precSampled:
#       self.inputInfo['preconditionerCoordinate'] = copy.deepcopy(precSampled)
#       subGroup.add('preconditionerSampled', precSampled)
    # The probability Thresholds are stored here in the cdfValues dictionary... We are sure that they are whitin the ones defined in the grid
    # check is not needed
    self.inputInfo['initiator_distribution'] = [self.toBeSampled[key] for key in cdfValues.keys()]
    self.inputInfo['PbThreshold'           ] = cdfValues.values()
    self.inputInfo['ValueThreshold'        ] = [self.distDict[key].ppf(value) for key,value in cdfValues.items()]
    self.inputInfo['SampledVars'           ] = {}
    self.inputInfo['SampledVarsPb'         ] = {}
    for varname in self.toBeSampled.keys():
      self.inputInfo['SampledVars'][varname]   = self.distDict[varname].ppf(cdfValues[varname])
      self.inputInfo['SampledVarsPb'][varname] = cdfValues[varname]
    self.inputInfo['PointProbability' ] = reduce(mul, self.inputInfo['SampledVarsPb'].values())*subGroup.get('conditional_pb')
    self.inputInfo['ProbabilityWeight'] = self.inputInfo['PointProbability' ]
    # Call the model function "createNewInput" with the "values" dictionary just filled.
    # Add the new input path into the RunQueue system
    self.RunQueue['queue'].append(model.createNewInput(myInput,self.type,**self.inputInfo))
    self.RunQueue['identifiers'].append(self.inputInfo['prefix'])
    for key,value in self.inputInfo.items(): subGroup.add(key,value)
    if endInfo: subGroup.add('endInfo',copy.deepcopy(endInfo))
    # Call the model function "createNewInput" with the "values" dictionary just filled.
    return

  def localStillReady(self,ready): #, lastOutput= None
    '''
    Function that inquires if there is at least an input the in the queue that needs to be run
    @ In, None
    @ Out, boolean
    '''
    if(self.counter == 0): return True
    if len(self.RunQueue['queue']) != 0: detReady = True
    else: detReady = False
    # since the RunQueue is empty, let's check if there are still branches running => if not => start the adaptive search
    self._checkIfStartAdaptive()
    if self.startAdaptive:
      #if self._endJobRunnable != 1: self._endJobRunnable = 1
      # retrieve the endHistory branches
      completedHistNames = []
      for treer in self.TreeInfo.values(): # this needs to be solved
        for ending in treer.iterProvidedFunction(self._checkCompleteHistory):
          completedHistNames.append(self.lastOutput.getParam(typeVar='inout',keyword='none',nodeid=ending.get('name'),serialize=False))
      # assemble a dictionary
      if len(completedHistNames) > 0:
        if len(completedHistNames[-1].values()) > 0:
          lastOutDict = {'inputs':{},'outputs':{}}
          for histd in completedHistNames:
            histdict = histd.values()[-1]
            for key in histdict['inputs' ].keys():
              if key not in lastOutDict['inputs'].keys(): lastOutDict['inputs'][key] = np.atleast_1d(histdict['inputs'][key])
              else                                      : lastOutDict['inputs'][key] = np.concatenate((np.atleast_1d(lastOutDict['inputs'][key]),np.atleast_1d(histdict['inputs'][key])))
            for key in histdict['outputs'].keys():
              if key not in lastOutDict['outputs'].keys(): lastOutDict['outputs'][key] = np.atleast_1d(histdict['outputs'][key])
              else                                       : lastOutDict['outputs'][key] = np.concatenate((np.atleast_1d(lastOutDict['outputs'][key]),np.atleast_1d(histdict['outputs'][key])))
        else: self.raiseAWarning('No Completed histories! Not possible to start an adaptive search! Something went wrong!')
      if len(completedHistNames) > self.completedHistCnt:
        self.actualLastOutput = self.lastOutput
        self.lastOutput       = self.actualLastOutput
        ready = AdaptiveSampler.localStillReady(self,ready)
        self.completedHistCnt = len(completedHistNames)
      else: ready = False
      self.adaptiveReady = ready
      if ready or detReady and self.persistence > self.repetition : return True
      else: return False
    return detReady

  def localGenerateInput(self,model,myInput):
    if self.startAdaptive:
      AdaptiveSampler.localGenerateInput(self,model,myInput)
      #the adaptive sampler created the next point sampled vars
      #find the closest branch
      closestBranch, cdfValues = self._checkClosestBranch()
      if closestBranch == None: self.raiseADebug('An usable branch for next candidate has not been found => create a parallel branch!')
      # add pbthresholds in the grid
      investigatedPoint = {}
      for key,value in cdfValues.items():
#         if self.insertAdaptBPb:
#           ind = utils.find_le_index(self.branchProbabilities[self.toBeSampled[key]],value)
#           if not ind: ind = 0
#           if value not in self.branchProbabilities[self.toBeSampled[key]]:
#             self.branchProbabilities[self.toBeSampled[key]].insert(ind,value)
#             self.branchValues[self.toBeSampled[key]].insert(ind,self.distDict[key].ppf(value))

        ind = utils.find_le_index(self.branchProbabilities[self.toBeSampled[key]],value)
        if not ind: ind = 0
        if value not in self.branchProbabilities[self.toBeSampled[key]]:
          self.branchProbabilities[self.toBeSampled[key]].insert(ind,value)
          self.branchValues[self.toBeSampled[key]].insert(ind,self.distDict[key].ppf(value))
        investigatedPoint[self.toBeSampled[key]] = value
      # collect investigated point
      self.investigatedPoints.append(investigatedPoint)

      if closestBranch:
        info = self._retrieveBranchInfo(closestBranch)
        self._constructEndInfoFromBranch(model, myInput, info, cdfValues)
      else:
        # create a new tree, since there are no branches that are close enough to the adaptive request
        elm = ETS.Node(self.name + '_' + str(len(self.TreeInfo.keys())+1))
        elm.add('name', self.name + '_'+ str(len(self.TreeInfo.keys())+1))
        elm.add('start_time', 0.0)

        # Initialize the end_time to be equal to the start one...
        # It will modified at the end of each branch
        elm.add('end_time', 0.0)
        elm.add('runEnded',False)
        elm.add('running',True)
        elm.add('queue',False)
        elm.add('completedHistory', False)
        branchedLevel = {}
        for key,value in cdfValues.items():
          branchedLevel[self.toBeSampled[key]] = utils.index(self.branchProbabilities[self.toBeSampled[key]],value)
        # The dictionary branchedLevel is stored in the xml tree too. That's because
        # the advancement of the thresholds must follow the tree structure
        elm.add('branchedLevel', branchedLevel)
        # Here it is stored all the info regarding the DET => we create the info for all the branchings and we store them
        #self.TreeInfo[self.name + '_' + str(len(self.TreeInfo.keys())+1)] = ETS.NodeTree(copy.deepcopy(elm))
        self.TreeInfo[self.name + '_' + str(len(self.TreeInfo.keys())+1)] = ETS.NodeTree(elm)
        #self.branchedLevel.append(branchedLevel)
        self._createRunningQueueBeginOne(self.TreeInfo[self.name + '_' + str(len(self.TreeInfo.keys()))],branchedLevel, model,myInput)
        #self._createRunningQueueBegin(model,myInput)
    return DynamicEventTree.localGenerateInput(self,model,myInput)

  def localInputAndChecks(self,xmlNode):
    DynamicEventTree.localInputAndChecks(self,xmlNode)
    AdaptiveSampler.localInputAndChecks(self,xmlNode)
    if 'mode' in xmlNode.attrib.keys():
      if xmlNode.attrib['mode'].lower() == 'online': self.detAdaptMode = 2
      elif xmlNode.attrib['mode'].lower() == 'post': self.detAdaptMode = 1
      else:  self.raiseAnError(IOError,'unknown mode '+xmlNode.attrib['mode']+'. Available are "online" and "post"!')
    if 'noTransitionStrategy' in xmlNode.attrib.keys():
      if xmlNode.attrib['noTransitionStrategy'].lower() == 'mc'    : self.noTransitionStrategy = 1
      elif xmlNode.attrib['noTransitionStrategy'].lower() == 'grid': self.noTransitionStrategy = 2
      else:  self.raiseAnError(IOError,'unknown noTransitionStrategy '+xmlNode.attrib['noTransitionStrategy']+'. Available are "mc" and "grid"!')
    if 'updateGrid' in xmlNode.attrib.keys():
      if xmlNode.attrib['updateGrid'].lower() in utils.stringsThatMeanTrue(): self.insertAdaptBPb = True

  def _generateDistributions(self,availableDist):
    DynamicEventTree._generateDistributions(self,availableDist)

  def localInitialize(self,solutionExport = None):
    if self.detAdaptMode == 2: self.startAdaptive = True
    DynamicEventTree.localInitialize(self)
    AdaptiveSampler.localInitialize(self,solutionExport=solutionExport)
    self._endJobRunnable    = sys.maxsize

  def generateInput(self,model,oldInput):
    return DynamicEventTree.generateInput(self, model, oldInput)

  def localFinalizeActualSampling(self,jobObject,model,myInput):
    returncode = DynamicEventTree.localFinalizeActualSampling(self,jobObject,model,myInput,genRunQueue=False)
    if returncode:
      self._createRunningQueue(model,myInput)
#
#
#
#
class FactorialDesign(Grid):
  '''
  Samples the model on a given (by input) set of points
  '''
  def __init__(self):
    Grid.__init__(self)
    self.printTag = 'SAMPLER FACTORIAL DESIGN'
    # accepted types. full = full factorial, 2levelfract = 2-level fracional factorial, pb = Plackett-Burman design. NB. full factorial is equivalent to Grid sampling
    self.acceptedTypes = ['full','2levelfract','pb'] # accepted factorial types
    self.factOpt       = {}                          # factorial options (type,etc)
    self.designMatrix  = None                        # matrix container

  def localInputAndChecks(self,xmlNode):
    '''reading and construction of the grid'''
    Grid.localInputAndChecks(self,xmlNode)
    factsettings = xmlNode.find("FactorialSettings")
    if factsettings == None: self.raiseAnError(IOError,'FactorialSettings xml node not found!')
    facttype = factsettings.find("algorithm_type")
    if facttype == None: self.raiseAnError(IOError,'node "algorithm_type" not found in FactorialSettings xml node!!!')
    elif not facttype.text.lower() in self.acceptedTypes:self.raiseAnError(IOError,' "type" '+facttype.text+' unknown! Available are ' + ' '.join(self.acceptedTypes))
    self.factOpt['algorithm_type'] = facttype.text.lower()
    if self.factOpt['algorithm_type'] == '2levelfract':
      self.factOpt['options'] = {}
      self.factOpt['options']['gen'] = factsettings.find("gen")
      self.factOpt['options']['genMap'] = factsettings.find("genMap")
      if self.factOpt['options']['gen'] == None: self.raiseAnError(IOError,'node "gen" not found in FactorialSettings xml node!!!')
      if self.factOpt['options']['genMap'] == None: self.raiseAnError(IOError,'node "genMap" not found in FactorialSettings xml node!!!')
      self.factOpt['options']['gen'] = self.factOpt['options']['gen'].text.split(',')
      self.factOpt['options']['genMap'] = self.factOpt['options']['genMap'].text.split(',')
      if len(self.factOpt['options']['genMap']) != len(self.gridInfo.keys()): self.raiseAnError(IOError,'number of variable in genMap != number of variables !!!')
      if len(self.factOpt['options']['gen']) != len(self.gridInfo.keys())   : self.raiseAnError(IOError,'number of variable in gen != number of variables !!!')
      rightOrder = [None]*len(self.gridInfo.keys())
      if len(self.factOpt['options']['genMap']) != len(self.factOpt['options']['gen']): self.raiseAnError(IOError,'gen and genMap different size!')
      if len(self.factOpt['options']['genMap']) != len(self.gridInfo.keys()): self.raiseAnError(IOError,'number of gen attributes and variables different!')
      for ii,var in enumerate(self.factOpt['options']['genMap']):
        if var not in self.gridInfo.keys(): self.raiseAnError(IOError,' variable "'+var+'" defined in genMap block not among the inputted variables!')
        rightOrder[self.axisName.index(var)] = self.factOpt['options']['gen'][ii]
      self.factOpt['options']['orderedGen'] = rightOrder
    if self.factOpt['algorithm_type'] != 'full':
      self.externalgGridCoord = True
      for varname in self.gridInfo.keys():
        if len(self.gridInfo[varname][2]) != 2:
          self.raiseAnError(IOError,'The number of levels for type '+
                        self.factOpt['algorithm_type'] +' must be 2! In variable '+varname+ ' got number of levels = ' +
                        str(len(self.gridInfo[varname][2])))
    else: self.externalgGridCoord = False

  def localAddInitParams(self,tempDict):
    Grid.localAddInitParams(self,tempDict)
    for key,value in self.factOpt.items():
      if key != 'options': tempDict['Factorial '+key] = value
      else:
        for kk,val in value.items(): tempDict['Factorial options '+kk] = val

  def localInitialize(self):
    '''
    This method initialize the factorial matrix. No actions are taken for full-factorial since it is equivalent to the Grid sampling this sampler is based on
    '''
    Grid.localInitialize(self)
    if   self.factOpt['algorithm_type'] == '2levelfract': self.designMatrix = doe.fracfact(' '.join(self.factOpt['options']['orderedGen'])).astype(int)
    elif self.factOpt['algorithm_type'] == 'pb'         : self.designMatrix = doe.pbdesign(len(self.gridInfo.keys())).astype(int)
    if self.designMatrix != None:
      # convert all -1 in 0 => we can access to the grid info directly
      self.designMatrix[self.designMatrix == -1] = 0
      # the limit is the number of rows
      self.limit = self.designMatrix.shape[0]

  def localGenerateInput(self,model,myInput):
    if self.factOpt['algorithm_type'] == 'full':  Grid.localGenerateInput(self,model, myInput)
    else:
      self.gridCoordinate = self.designMatrix[self.counter - 1][:].tolist()
      Grid.localGenerateInput(self,model, myInput)
#
#
#
#
class ResponseSurfaceDesign(Grid):
  '''
  Samples the model on a given (by input) set of points
  '''
  def __init__(self):
    Grid.__init__(self)
    self.limit    = 1
    self.printTag = 'SAMPLER RESPONSE SURF DESIGN'
    self.respOpt         = {}                                    # response surface design options (type,etc)
    self.designMatrix    = None                                  # matrix container
    self.bounds          = {}                                    # dictionary of lower and upper
    self.mapping         = {}                                    # mapping between designmatrix coordinates and position in grid
    self.minNumbVars     = {'boxbehnken':3,'centralcomposite':2} # minimum number of variables
    # dictionary of accepted types and options (required True, optional False)
    self.acceptedOptions = {'boxbehnken':['ncenters'],
                            'centralcomposite':['centers','alpha','face']}

  def localInputAndChecks(self,xmlNode):
    '''reading and construction of the grid'''
    # here we call the input reader of the grid, even if the grid is definded in a different way, just to collect the variable names
    # Grid.localInputAndChecks(self,xmlNode)
    factsettings = xmlNode.find("ResponseSurfaceDesignSettings")
    if factsettings == None: self.raiseAnError(IOError,'ResponseSurfaceDesignSettings xml node not found!')
    facttype = factsettings.find("algorithm_type")
    if facttype == None: self.raiseAnError(IOError,'node "algorithm_type" not found in ResponseSurfaceDesignSettings xml node!!!')
    elif not facttype.text.lower() in self.acceptedOptions.keys():self.raiseAnError(IOError,'"type" '+facttype.text+' unknown! Available are ' + ' '.join(self.acceptedOptions.keys()))
    self.respOpt['algorithm_type'] = facttype.text.lower()
    # set defaults
    if self.respOpt['algorithm_type'] == 'boxbehnken': self.respOpt['options'] = {'ncenters':None}
    else                                   : self.respOpt['options'] = {'centers':(4,4),'alpha':'orthogonal','face':'circumscribed'}
    for child in factsettings:
      if child.tag not in 'algorithm_type': self.respOpt['options'][child.tag] = child.text.lower()
    # start checking
    for key,value in self.respOpt['options'].items():
      if key not in self.acceptedOptions[facttype.text.lower()]:
        self.raiseAnError(IOError,'node '+key+' unknown. Available are "'+' '.join(self.acceptedOptions[facttype.text.lower()])+'"!!')
      if self.respOpt['algorithm_type'] == 'boxbehnken':
        if key == 'ncenters':
          if self.respOpt['options'][key] != None:
            try   : self.respOpt['options'][key] = int(value)
            except: self.raiseAnError(IOError,'"'+key+'" is not an integer!')
      else:
        if key == 'centers':
          if len(value.split(',')) != 2: self.raiseAnError(IOError,'"'+key+'" must be a comma separated string of 2 values only!')
          centers = value.split(',')
          try: self.respOpt['options'][key] = (int(centers[0]),int(centers[1]))
          except: self.raiseAnError(IOError,'"'+key+'" values must be integers!!')
        if key == 'alpha':
          if value not in ['orthogonal','rotatable']: self.raiseAnError(IOError,'Not recognized options for node ' +'"'+key+'". Available are "orthogonal","rotatable"!')
        if key == 'face':
          if value not in ['circumscribed','faced','inscribed']: self.raiseAnError(IOError,'Not recognized options for node ' +'"'+key+'". Available are "circumscribed","faced","inscribed"!')
    # fill in the grid
    if 'limit' in xmlNode.attrib.keys(): self.raiseAnError(IOError,'limit is not used in' +self.type+' sampler!')
    if not self.axisName: self.axisName = []
    for child in xmlNode:
      if child.tag == "Distribution": varName = "<distribution>"+child.attrib['name']
      elif child.tag == "variable"  : varName = child.attrib['name']
      for childChild in child:
        if childChild.tag =='boundaries':
          self.axisName.append(varName)
          if 'type' not in childChild.attrib.keys(): self.raiseAnError(IOError,'in block '+ childChild.tag + ' attribute type not found!')
          self.gridInfo[varName] = [childChild.attrib['type'],'custom',[]]
          lower = childChild.find("lower")
          upper = childChild.find("upper")
          if lower == None: self.raiseAnError(IOError,'node "lower" not found in '+childChild.tag+' block!')
          if upper == None: self.raiseAnError(IOError,'node "upper" not found in '+childChild.tag+' block!')
          try: self.bounds[varName] = (float(lower.text),float(upper.text))
          except: self.raiseAnError(IOError,'node "upper" or "lower" must be float')
    if len(self.toBeSampled.keys()) != len(self.gridInfo.keys()): self.raiseAnError(IOError,'inconsistency between number of variables and grid specification')
    self.gridCoordinate = [None]*len(self.axisName)
    if len(self.gridCoordinate) < self.minNumbVars[self.respOpt['algorithm_type']]: self.raiseAnError(IOError,'minimum number of variables for type "'+ self.respOpt['type'] +'" is '+str(self.minNumbVars[self.respOpt['type']])+'!!')
    self.externalgGridCoord = True

  def localAddInitParams(self,tempDict):
    Grid.localAddInitParams(self,tempDict)
    for key,value in self.respOpt.items():
      if key != 'options': tempDict['Response Design '+key] = value
      else:
        for kk,val in value.items(): tempDict['Response Design options '+kk] = val

  def localInitialize(self):
    '''
    This method initialize the response matrix. No actions are taken for full-factorial since it is equivalent to the Grid sampling this sampler is based on
    '''
    if   self.respOpt['algorithm_type'] == 'boxbehnken'      : self.designMatrix = doe.bbdesign(len(self.gridInfo.keys()),center=self.respOpt['options']['ncenters'])
    elif self.respOpt['algorithm_type'] == 'centralcomposite': self.designMatrix = doe.ccdesign(len(self.gridInfo.keys()), center=self.respOpt['options']['centers'], alpha=self.respOpt['options']['alpha'], face=self.respOpt['options']['face'])
    for cnt, varName in enumerate(self.axisName):
      column = np.unique(self.designMatrix[:,cnt])
      yi = np.array([self.bounds[varName][0], self.bounds[varName][1]])
      xi = np.array([min(column), max(column)])
      s = InterpolatedUnivariateSpline(xi, yi, k=1)
      self.gridInfo[varName][2] = s(column).tolist()
      self.mapping[varName] = column.tolist()
    Grid.localInitialize(self)
    self.limit = self.designMatrix.shape[0]

  def localGenerateInput(self,model,myInput):
    gridcoordinate = self.designMatrix[self.counter - 1][:].tolist()
    for cnt, varName in enumerate(self.axisName): self.gridCoordinate[cnt] = self.mapping[varName].index(gridcoordinate[cnt])
    Grid.localGenerateInput(self,model, myInput)

class AdaptiveSparseGrid(AdaptiveSampler):
  '''WIP - talbpaul'''
  def __init__(self):
    self.type             = 'AdaptiveSparseGridSampler'
    self.printTag         = returnPrintTag(self.type)
    self.assemblerObjects = {}
    self.ISs              = {} #dict, ISs[var], index set object for whole level
    self.variance         = {} #dict, variance[var][level], value is a float equal to the ROM variance at that level
    self.samplers         = {} #dicts, samplers[target][2][(1,1)], value is a sampler object (the sampler for a particular target)
    self.SVLs             = {} #dicts, SVLs[target][2][(1,1)], value is an SVL object (the ROM for a particular target) -> assembled
    self.converged        = [] #list of converged tuples
    self.unconverged      = [] #list of unconverged tuples
    self.possibleNew      = [] #list of potential new tuples
    self.toRun            = [] #list of tuples to try still
    self.tolerance        = None #float, minimum change in variance to be converged
    self.solns            = None #TimePointSet of solutions -> assembled
    self.ROM              = None #eventual final ROM object

  def findNewPoints(self):
    while len(self.unconverged)>0:
      idx = self.unconverged.pop()
      for v,varidx in idx:
        new = list(idx)
        new[v]+=1
        new=tuple(new)
        if new not in self.possibleNew:
          self.possibleNew.append(new)

  def checkNewPoints(self):
    while len(self.possibleNew)>0:
      idx = self.possibleNew.pop()
      for v,varidx in idx:
        old = list(idx)
        old[v]-=1
        old=tuple(old)
        if old not in self.converged and old not in self.toRun:
          self.toRun.append(old)

  def firstRun(self):
    N = len(self.quadDict) #TODO best way to get?
    for t in self.targets:
      isetpts=[tuple(np.zeros(N))]
      indexSet = IndexSets.returnInstance('CustomSet')
      indexSet.initialize(iset)
      #TODO need to get Interpolation information from actual ROM
      dummyROM = Models.ROM()
      dummyROM.howManyTargets = 1
      dummyROM.initalizationOptionDict['Target'] = t
      SVL = SuperVisedLearning.GaussPolynomialRom(svlInitdict)
      dummyROM.supervisedEngine[t] = SVL
      svlInitDict={'IndexSet':indexSet, 'Interpolation':self.ROM.SVLs[t].itpDict[t]} #FIXME unsure how this will work
      sampler = SparseGridCollocation()
      sampler.assemblerDict['ROM']=dummyROM
      #TODO bypass localInitialize in sparse grid sampler altogether?


      self.ISs[t][0] = indexSet
      self.samplers[0] = sampler
      self.SVLs[t][0][tuple(np.zeros(N))] = SVL




class SparseGridCollocation(Grid):
  def __init__(self):
    Grid.__init__(self)
    self.type           = 'SparseGridCollocationSampler'
    self.printTag       = 'SAMPLER '+self.type.upper()
    self.assemblerObjects={}    #dict of external objects required for assembly
    self.maxPolyOrder   = None  #L, the relative maximum polynomial order to use in any dimension
    self.indexSetType   = None  #TP, TD, or HC; the type of index set to use
    self.polyDict       = {}    #varName-indexed dict of polynomial types
    self.quadDict       = {}    #varName-indexed dict of quadrature types
    self.importanceDict = {}    #varName-indexed dict of importance weights
    self.maxPolyOrder   = None  #integer, relative maximum polynomial order to be used in any one dimension
    self.lastOutput     = None  #pointer to output dataObjects object
    self.ROM            = None  #pointer to ROM
    self.jobHandler     = None  #pointer to job handler for parallel runs
    self.doInParallel   = True  #compute sparse grid in parallel flag, recommended True
<<<<<<< HEAD

    self.requiredAssObject = (True,(['ROM'],['1']))
=======
    self.restartData    = None  #timepointset with possible points to restart from
    self.requiredAssObject = (True,(['ROM','Restart'],['1','n']),) # tuple. first entry boolean flag. True if the XML parser must look for assembler objects;
>>>>>>> 81a184d3

  def _localWhatDoINeed(self):
    '''See base class.'''
    gridDict = Grid._localWhatDoINeed(self)
    gridDict['internal'] = [(None,'jobHandler')]
    return gridDict

  def _localGenerateAssembler(self,initDict):
    Grid._localGenerateAssembler(self, initDict)
    self.jobHandler = initDict['internal']['jobHandler']

  def localInputAndChecks(self,xmlNode):
    self.doInParallel = xmlNode.attrib['parallel'].lower() in ['1','t','true','y','yes'] if 'parallel' in xmlNode.attrib.keys() else True
    self.writeOut = xmlNode.attrib['outfile'] if 'outfile' in xmlNode.attrib.keys() else None
    for child in xmlNode:
      if child.tag == 'Distribution':
        varName = '<distribution>'+child.attrib['name']
      elif child.tag == 'variable':
        varName = child.attrib['name']
        self.axisName.append(varName)

  def localInitialize(self):
    for key in self.assemblerDict.keys():
      if 'ROM' in key:
        indice = 0
        for value in self.assemblerDict[key]:
          self.ROM = self.assemblerDict[key][indice][3]
          indice += 1
    if 'Restart' in self.assemblerDict.keys(): self.restartData = self.assemblerDict['Restart'][0][3]
    SVLs = self.ROM.SupervisedEngine.values()
    SVL = SVLs[0] #often need only one
    self._generateQuadsAndPolys(SVL)
    #print out the setup for each variable.
    msg=self.printTag+' INTERPOLATION INFO:\n'
    msg+='    Variable | Distribution | Quadrature | Polynomials\n'
    for v in self.quadDict.keys():
      msg+='   '+' | '.join([v,self.distDict[v].type,self.quadDict[v].type,self.polyDict[v].type])+'\n'
    msg+='    Polynomial Set Degree: '+str(self.maxPolyOrder)+'\n'
    msg+='    Polynomial Set Type  : '+str(SVL.indexSetType)+'\n'
    self.raiseADebug(msg)

    self.raiseADebug('Starting index set generation...')
    self.indexSet = IndexSets.returnInstance(SVL.indexSetType,self)
    self.indexSet.initialize(self.distDict,self.importanceDict,self.maxPolyOrder,self.messageHandler)

    self.raiseADebug('Starting sparse grid generation...')
    self.sparseGrid = Quadratures.SparseQuad()
    # NOTE this is the most expensive step thus far; try to do checks before here
    self.sparseGrid.initialize(self.indexSet,self.distDict,self.quadDict,self.jobHandler,self.messageHandler)

    if self.writeOut != None:
      msg=self.sparseGrid.__csv__()
      outFile=file(self.writeOut,'w')
      outFile.writelines(msg)
      outFile.close()

    #if restart, figure out what runs we need; else, all of them
    if self.restartData != None:
      inps = self.restartData.getInpParametersValues()
      existing = zip(*list(v for v in inps.values()))
      key = inps.keys()
      if not key==self.distDict.keys(): self.sparseGrid._remap(key)
      if not key==self.distDict.keys(): self.raiseAnError(ValueError,'Restart vars do not match sparse grid vars!')
    else:
      existing=[]
    self.neededPoints=[]
    for p in range(len(self.sparseGrid)):
      pt,wt = self.sparseGrid[p]
      if pt not in existing:
        self.neededPoints.append((pt,wt))

    self.limit=len(self.neededPoints)
    self.raiseADebug('Size of Sparse Grid  :'+str(self.limit))
    self.raiseADebug('Number of Runs Needed :'+str(self.limit))
    self.raiseADebug('Finished sampler generation.')

    for SVL in self.ROM.SupervisedEngine.values():
      SVL.initialize({'SG':self.sparseGrid,
                      'dists':self.distDict,
                      'quads':self.quadDict,
                      'polys':self.polyDict,
                      'iSet':self.indexSet})

  def _generateQuadsAndPolys(self,SVL):
    '''
      Builds the quadrature objects, polynomial objects, and importance weights for all
      the distributed variables.  Also sets maxPolyOrder.
      @ In, SVL, one of the SupervisedEngine objects from the ROM
      @ Out, None
    '''
    ROMdata = SVL.interpolationInfo() #they are all the same? -> yes, I think so
    self.maxPolyOrder = SVL.maxPolyOrder
    #check input space consistency
    samVars=self.axisName[:]
    romVars=SVL.features[:]
    try:
      for v in self.axisName:
        samVars.remove(v)
        romVars.remove(v)
    except ValueError:
      self.raiseAnError(IOError,'variable '+v+' used in sampler but not ROM features! Collocation requires all vars in both.')
    if len(romVars)>0:
      self.raiseAnError(IOError,'variables '+str(romVars)+' specified in ROM but not sampler! Collocation requires all vars in both.')
    for v in ROMdata.keys():
      if v not in self.axisName:
        self.raiseAnError(IOError,'variable '+v+' given interpolation rules but '+v+' not in sampler!')
      else:
        self.gridInfo[v] = ROMdata[v] #quad, poly, weight
    #set defaults, then replace them if they're asked for
    for v in self.axisName:
      if v not in self.gridInfo.keys():
        self.gridInfo[v]={'poly':'DEFAULT','quad':'DEFAULT','weight':'1'}
    #establish all the right names for the desired types
    for varName,dat in self.gridInfo.items():
      if dat['poly'] == 'DEFAULT': dat['poly'] = self.distDict[varName].preferredPolynomials
      if dat['quad'] == 'DEFAULT': dat['quad'] = self.distDict[varName].preferredQuadrature
      polyType=dat['poly']
      subType = None
      distr = self.distDict[varName]
      if polyType == 'Legendre':
        if distr.type == 'Uniform':
          quadType=dat['quad']
        else:
          quadType='CDF'
          subType=dat['quad']
          if subType not in ['Legendre','ClenshawCurtis']:
            self.raiseAnError(IOError,'Quadrature '+subType+' not compatible with Legendre polys for '+distr.type+' for variable '+varName+'!')
      else:
        quadType=dat['quad']
      if quadType not in distr.compatibleQuadrature:
        self.raiseAnError(IOError,' Quadrature type "'+quadType+'" is not compatible with variable "'+varName+'" distribution "'+distr.type+'"')

      quad = Quadratures.returnInstance(quadType,self,Subtype=subType)
      quad.initialize(distr,self.messageHandler)
      self.quadDict[varName]=quad

      poly = OrthoPolynomials.returnInstance(polyType,self)
      poly.initialize(quad,self.messageHandler)
      self.polyDict[varName] = poly

      self.importanceDict[varName] = float(dat['weight'])

  def localGenerateInput(self,model,myInput):
    '''
      Provide the next point in the sparse grid.
      @ In, model, the model to evaluate
      @ In, myInput, list of oritinal inputs
      @ Out, None
    '''
    pt,weight = self.neededPoints[self.counter-1]
    for v,varName in enumerate(self.sparseGrid.varNames):
      self.values[varName] = pt[v]
      self.inputInfo['SampledVarsPb'][varName] = self.distDict[varName].pdf(self.values[varName])
    self.inputInfo['PointsProbability'] = reduce(mul,self.inputInfo['SampledVarsPb'].values())
    self.inputInfo['ProbabilityWeight'] = weight
    self.inputInfo['SamplerType'] = 'Sparse Grid Collocation'

class Sobol(SparseGridCollocation):
  def __init__(self):
    '''
      Initializes members to be used in the sampler.
      @ In, None
      @ Out, None
    '''
    Grid.__init__(self)
    self.type           = 'SobolSampler'
    self.printTag       = 'SAMPLER SOBOL'
    self.assemblerObjects={}    #dict of external objects required for assembly
    self.maxPolyOrder   = None  #L, the relative maximum polynomial order to use in any dimension
    self.sobolOrder     = None  #S, the order of the HDMR expansion (1,2,3), queried from the sobol ROM
    self.indexSetType   = None  #TP, TD, or HC; the type of index set to use, queried from the sobol ROM
    self.polyDict       = {}    #varName-indexed dict of polynomial types
    self.quadDict       = {}    #varName-indexed dict of quadrature types
    self.importanceDict = {}    #varName-indexed dict of importance weights
    self.references     = {}    #reference (mean) values for distributions, by var
    self.solns          = None  #pointer to output dataObjects object
    self.ROM            = None  #pointer to sobol ROM
    self.jobHandler     = None  #pointer to job handler for parallel runs
    self.doInParallel   = True  #compute sparse grid in parallel flag, recommended True

    self.requiredAssObject = (True,(['ROM'],['1']))                  # tuple. first entry boolean flag. True if the XML parser must look for assembler objects;

  def _localWhatDoINeed(self):
    '''
      Used to obtain necessary objects.  See base class.
      @ In, None
      @ Out, None
    '''
    gridDict = Grid._localWhatDoINeed(self)
    gridDict['internal'] = [(None,'jobHandler')]
    return gridDict

  def _localGenerateAssembler(self,initDict):
    '''
      Used to obtain necessary objects.  See base class.
      @ In, initDict, dictionary of objects required to initialize
      @ Out, None
    '''
    Grid._localGenerateAssembler(self, initDict)
    self.jobHandler = initDict['internal']['jobHandler']

  def localInputAndChecks(self,xmlNode):
    '''
      Extended readMoreXML after other objects are instantiated
      @ In, xmlNode, xmlNode object whose head should be Sobol under Sampler.
      @ Out, None
    '''
    self.doInParallel = xmlNode.attrib['parallel'].lower() in ['1','t','true','y','yes'] if 'parallel' in xmlNode.attrib.keys() else True
    self.writeOut = xmlNode.attrib['outfile'] if 'outfile' in xmlNode.attrib.keys() else None
    for child in xmlNode:
      if child.tag == 'Distribution':
        varName = '<distribution>'+child.attrib['name']
      elif child.tag == 'variable':
        varName = child.attrib['name']
        self.axisName.append(varName)

  def localInitialize(self):
    '''
      Initializes Sampler, including building sub-ROMs for Sobol decomposition.  Note that re-using this
      sampler will destroy any ROM trained and attached to this sampler, and can be retrained after sampling.
      @ In, None
      @ Out, None
    '''
    for key in self.assemblerDict.keys():
      if 'ROM' in key:
        indice = 0
        for value in self.assemblerDict[key]:
          self.ROM = self.assemblerDict[key][indice][3]
          indice += 1
    #make combination of ROMs that we need
    SVLs = self.ROM.SupervisedEngine.values()
    SVL = SVLs[0]
    self.sobolOrder = SVL.sobolOrder
    self._generateQuadsAndPolys(SVL)
    varis = SVL.features
    needCombos = itertools.chain.from_iterable(itertools.combinations(varis,r) for r in range(self.sobolOrder+1))
    self.SQs={}
    self.ROMs={}
    for combo in needCombos:
      if len(combo)==0:
        continue
      distDict={}
      quadDict={}
      polyDict={}
      imptDict={}
      limit=0
      for c in combo:
        distDict[c]=self.distDict[c]
        quadDict[c]=self.quadDict[c]
        polyDict[c]=self.polyDict[c]
        imptDict[c]=self.importanceDict[c]
      iset=IndexSets.returnInstance(SVL.indexSetType,self)
      iset.initialize(distDict,imptDict,SVL.maxPolyOrder,self.messageHandler)
      self.SQs[combo] = Quadratures.SparseQuad()
      self.SQs[combo].initialize(iset,distDict,quadDict,self.jobHandler,self.messageHandler)
      initDict={'IndexSet':iset, 'PolynomialOrder':SVL.maxPolyOrder, 'Interpolation':SVL.itpDict}
      initDict['Features']=','.join(combo)
      initDict['Target']=SVL.target #TODO make it work for multitarget
      self.ROMs[combo] = SupervisedLearning.returnInstance('GaussPolynomialRom',self,**initDict)
      initDict={'SG':self.SQs[combo], 'dists':distDict, 'quads':quadDict, 'polys':polyDict, 'iSet':iset}
      self.ROMs[combo].initialize(initDict)
    #make combined sparse grids
    self.references={}
    for var,dist in self.distDict.items():
      self.references[var]=dist.untruncatedMean()
    std = self.distDict.keys()
    self.pointsToRun=[]
    #make sure reference case gets in there
    newpt = np.zeros(len(self.distDict))
    for v,var in enumerate(self.distDict.keys()):
      newpt[v] = self.references[var]
    self.pointsToRun.append(tuple(newpt))
    #now do the rest
    for combo,rom in self.ROMs.items():
      SG = rom.sparseGrid
      SG._remap(combo)
      for l in range(len(SG)):
        pt,wt = SG[l]
        newpt = np.zeros(len(std))
        for v,var in enumerate(std):
          if var in combo: newpt[v] = pt[combo.index(var)]
          else: newpt[v] = self.references[var]
        newpt=tuple(newpt)
        if newpt not in self.pointsToRun: self.pointsToRun.append(newpt)
    self.limit = len(self.pointsToRun)
    initdict={'ROMs':self.ROMs,
              'SG':self.SQs,
              'dists':self.distDict,
              'quads':self.quadDict,
              'polys':self.polyDict,
              'refs':self.references}
    self.ROM.SupervisedEngine.values()[0].initialize(initdict)

  def localGenerateInput(self,model,myInput):
    '''Provide the next point in the sparse grid.  Note that this sampler cannot assign probabilty
       weights to individual points, as several sub-ROMs will use them with different weights.
       See base class.'''
    pt = self.pointsToRun[self.counter-1]
    for v,varName in enumerate(self.distDict.keys()):
      self.values[varName] = pt[v]
      self.inputInfo['SampledVarsPb'][varName] = self.distDict[varName].pdf(self.values[varName])
    self.inputInfo['PointsProbability'] = reduce(mul,self.inputInfo['SampledVarsPb'].values())
    #self.inputInfo['ProbabilityWeight'] =  N/A
    self.inputInfo['SamplerType'] = 'Sparse Grids for Sobol'

#
#
#
#
'''
 Interface Dictionary (factory) (private)
'''
__base = 'Sampler'
__interFaceDict = {}
__interFaceDict['MonteCarlo'              ] = MonteCarlo
__interFaceDict['DynamicEventTree'        ] = DynamicEventTree
__interFaceDict['Stratified'              ] = Stratified
__interFaceDict['Grid'                    ] = Grid
__interFaceDict['Adaptive'                ] = AdaptiveSampler
__interFaceDict['AdaptiveDynamicEventTree'] = AdaptiveDET
__interFaceDict['FactorialDesign'         ] = FactorialDesign
__interFaceDict['ResponseSurfaceDesign'   ] = ResponseSurfaceDesign
__interFaceDict['SparseGridCollocation'   ] = SparseGridCollocation
__interFaceDict['Sobol'                   ] = Sobol
__knownTypes = list(__interFaceDict.keys())

def addKnownTypes(newDict):
  for name, value in newDict.items():
    __interFaceDict[name]=value

def knownTypes():
  return __knownTypes

def addKnownTypes(newDict):
  for name, value in newDict.items():
    __interFaceDict[name]=value
    __knownTypes.append(name)

def returnInstance(Type,caller):
  '''
  function used to generate a Sampler class
  @ In, Type : Sampler type
  @ Out,Instance of the Specialized Sampler class
  '''
  try: return __interFaceDict[Type]()
  except KeyError: caller.raiseAnError(NameError,'not known '+__base+' type '+Type)

def optionalInputs(Type):
  pass

def mandatoryInputs(Type):
  pass<|MERGE_RESOLUTION|>--- conflicted
+++ resolved
@@ -2333,13 +2333,9 @@
     self.ROM            = None  #pointer to ROM
     self.jobHandler     = None  #pointer to job handler for parallel runs
     self.doInParallel   = True  #compute sparse grid in parallel flag, recommended True
-<<<<<<< HEAD
-
-    self.requiredAssObject = (True,(['ROM'],['1']))
-=======
+
     self.restartData    = None  #timepointset with possible points to restart from
     self.requiredAssObject = (True,(['ROM','Restart'],['1','n']),) # tuple. first entry boolean flag. True if the XML parser must look for assembler objects;
->>>>>>> 81a184d3
 
   def _localWhatDoINeed(self):
     '''See base class.'''

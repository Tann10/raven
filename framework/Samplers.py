--- conflicted
+++ resolved
@@ -996,13 +996,8 @@
   def __init__(self):
     Grid.__init__(self)
     self.sampledCoordinate    = [] # a list of list for i=0,..,limit a list of the coordinate to be used this is needed for the LHS
-<<<<<<< HEAD
-    self.printTag = 'SAMPLER LHS'
-    self.globalGrid          = {}    # Dictionary for the global_grid. These grids are used only for LHS for ND distributions.
-=======
-    self.printTag = utils.returnPrintTag('SAMPLER Stratified')
+    self.printTag = 'SAMPLER Stratified'
     self.globalGrid          = {}    # Dictionary for the global_grid. These grids are used only for Stratified for ND distributions.
->>>>>>> 1c0202d8
 
   def localInputAndChecks(self,xmlNode):
     Grid.localInputAndChecks(self,xmlNode)
@@ -2196,14 +2191,9 @@
         self.raiseAnError(IOError,'node '+key+' unknown. Available are "'+' '.join(self.acceptedOptions[facttype.text.lower()])+'"!!')
       if self.respOpt['algorithm_type'] == 'boxbehnken':
         if key == 'ncenters':
-<<<<<<< HEAD
-          try   : self.respOpt['options'][key] = int(value)
-          except: self.raiseAnError(IOError,'"'+key+'" is not an integer!')
-=======
           if self.respOpt['options'][key] != None:
             try   : self.respOpt['options'][key] = int(value)
-            except: utils.raiseAnError(IOError,self,'"'+key+'" is not an integer!')
->>>>>>> 1c0202d8
+            except: self.raiseAnError(IOError,'"'+key+'" is not an integer!')
       else:
         if key == 'centers':
           if len(value.split(',')) != 2: self.raiseAnError(IOError,'"'+key+'" must be a comma separated string of 2 values only!')
@@ -2316,8 +2306,7 @@
     SVL = SVLs[0] #often need only one
     self._generateQuadsAndPolys(SVL)
     #print out the setup for each variable.
-<<<<<<< HEAD
-    msg=' INTERPOLATION INFO:\n'
+    msg=self.printTag+' INTERPOLATION INFO:\n'
     msg+='    Variable | Distribution | Quadrature | Polynomials\n'
     for v in self.quadDict.keys():
       msg+='   '+' | '.join([v,self.distDict[v].type,self.quadDict[v].type,self.polyDict[v].type])+'\n'
@@ -2330,22 +2319,6 @@
     self.indexSet.initialize(self.distDict,self.importanceDict,self.maxPolyOrder,self.messageHandler)
 
     self.raiseADebug('Starting sparse grid generation...')
-=======
-    if self.debug:
-      msg=self.printTag+' INTERPOLATION INFO:\n'
-      msg+='    Variable | Distribution | Quadrature | Polynomials\n'
-      for v in self.quadDict.keys():
-        msg+='   '+' | '.join([v,self.distDict[v].type,self.quadDict[v].type,self.polyDict[v].type])+'\n'
-      msg+='    Polynomial Set Degree: '+str(self.maxPolyOrder)+'\n'
-      msg+='    Polynomial Set Type  : '+str(SVL.indexSetType)+'\n'
-      utils.raiseAMessage(self,msg)
-
-    if self.debug: utils.raiseAMessage(self,'Starting index set generation...')
-    self.indexSet = IndexSets.returnInstance(SVL.indexSetType)
-    self.indexSet.initialize(self.distDict,self.importanceDict,self.maxPolyOrder)
-
-    if self.debug: utils.raiseAMessage(self,'Starting sparse grid generation...')
->>>>>>> 1c0202d8
     self.sparseGrid = Quadratures.SparseQuad()
     # NOTE this is the most expensive step thus far; try to do checks before here
     self.sparseGrid.initialize(self.indexSet,self.distDict,self.quadDict,self.jobHandler,self.messageHandler)
@@ -2356,18 +2329,13 @@
       outFile.writelines(msg)
       outFile.close()
 
-<<<<<<< HEAD
-    self.limit=len(self.sparseGrid)
-    self.raiseADebug('Size of Sparse Grid  :'+str(self.limit))
-    self.raiseADebug('Finished sampler generation.')
-=======
     #if restart, figure out what runs we need; else, all of them
     if self.restartData != None:
       inps = self.restartData.getInpParametersValues()
       existing = zip(*list(v for v in inps.values()))
       key = inps.keys()
       if not key==self.distDict.keys(): self.sparseGrid._remap(key)
-      if not key==self.distDict.keys(): utils.raiseAnError(ValueError,self,'Restart vars do not match sparse grid vars!')
+      if not key==self.distDict.keys(): self.raiseAnError(ValueError,'Restart vars do not match sparse grid vars!')
     else:
       existing=[]
     self.neededPoints=[]
@@ -2377,11 +2345,10 @@
         self.neededPoints.append((pt,wt))
 
     self.limit=len(self.neededPoints)
-    if self.debug: utils.raiseAMessage(self,'Size of Sparse Grid   :'+str(len(self.sparseGrid)))
-    if self.debug: utils.raiseAMessage(self,'Number of Runs Needed :'+str(self.limit))
-    if self.debug: utils.raiseAMessage(self,'Finished sampler generation.')
-
->>>>>>> 1c0202d8
+    self.raiseADebug('Size of Sparse Grid  :'+str(self.limit))
+    self.raiseADebug('Number of Runs Needed :'+str(self.limit))
+    self.raiseADebug('Finished sampler generation.')
+
     for SVL in self.ROM.SupervisedEngine.values():
       SVL.initialize({'SG':self.sparseGrid,
                       'dists':self.distDict,

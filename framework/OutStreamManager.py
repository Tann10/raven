--- conflicted
+++ resolved
@@ -101,13 +101,8 @@
     Function to add a new output source (for example a CSV file or a HDF5 object)
     @ In, toLoadFrom, source object
     @ Out, None
-<<<<<<< HEAD
-    """
-    utils.raiseAnError(NotImplementedError,self,'method addOutput must be implemented by derived classes!!!!')
-=======
-    '''
+    """
     self.raiseAnError(NotImplementedError,'method addOutput must be implemented by derived classes!!!!')
->>>>>>> add2a128
 
   def initialize(self,inDict):
     """
@@ -1213,13 +1208,9 @@
 def knownTypes():
   return __knownTypes
 
-<<<<<<< HEAD
-def returnInstance(Type):
+
+def returnInstance(Type,caller):
   """
-=======
-def returnInstance(Type,caller):
-  '''
->>>>>>> add2a128
   function used to generate a OutStream class
   @ In, Type : OutStream type
   @ Out,Instance of the Specialized OutStream class

"""
Module where the base class and the specialization of different type of Model are
"""
#for future compatibility with Python 3--------------------------------------------------------------
from __future__ import division, print_function, unicode_literals, absolute_import
import warnings
warnings.simplefilter('default',DeprecationWarning)
#End compatibility block for Python 3----------------------------------------------------------------

#External Modules------------------------------------------------------------------------------------
import os
import copy
import shutil
import numpy as np
import abc
import importlib
import inspect
import atexit
import time
import threading
from collections import OrderedDict
#External Modules End--------------------------------------------------------------------------------

#Internal Modules------------------------------------------------------------------------------------
from BaseClasses import BaseType
from Assembler import Assembler
import SupervisedLearning
import PostProcessors
import CustomCommandExecuter
import utils
import mathUtils
import TreeStructure
import Files
import directedGraph
#Internal Modules End--------------------------------------------------------------------------------

class Model(utils.metaclass_insert(abc.ABCMeta,BaseType),Assembler):
  """
    A model is something that given an input will return an output reproducing some physical model
    it could as complex as a stand alone code, a reduced order model trained somehow or something
    externally build and imported by the user
  """
  validateDict                  = {}
  validateDict['Input'  ]       = []
  validateDict['Output' ]       = []
  validateDict['Sampler']       = []
  validateDict['Optimizer']     = []
  testDict                      = {}
  testDict                      = {'class':'','type':[''],'multiplicity':0,'required':False}
  #FIXME: a multiplicity value is needed to control role that can have different class
  #the possible inputs
  validateDict['Input'].append(testDict.copy())
  validateDict['Input'  ][0]['class'       ] = 'DataObjects'
  validateDict['Input'  ][0]['type'        ] = ['PointSet','HistorySet']
  validateDict['Input'  ][0]['required'    ] = False
  validateDict['Input'  ][0]['multiplicity'] = 'n'
  validateDict['Input'].append(testDict.copy())
  validateDict['Input'  ][1]['class'       ] = 'Files'
  # FIXME there's lots of types that Files can be, so until XSD replaces this, commenting this out
  #validateDict['Input'  ][1]['type'        ] = ['']
  validateDict['Input'  ][1]['required'    ] = False
  validateDict['Input'  ][1]['multiplicity'] = 'n'
  #the possible outputs
  validateDict['Output'].append(testDict.copy())
  validateDict['Output' ][0]['class'       ] = 'DataObjects'
  validateDict['Output' ][0]['type'        ] = ['PointSet','HistorySet']
  validateDict['Output' ][0]['required'    ] = False
  validateDict['Output' ][0]['multiplicity'] = 'n'
  validateDict['Output'].append(testDict.copy())
  validateDict['Output' ][1]['class'       ] = 'Databases'
  validateDict['Output' ][1]['type'        ] = ['HDF5']
  validateDict['Output' ][1]['required'    ] = False
  validateDict['Output' ][1]['multiplicity'] = 'n'
  validateDict['Output'].append(testDict.copy())
  validateDict['Output' ][2]['class'       ] = 'OutStreams'
  validateDict['Output' ][2]['type'        ] = ['Plot','Print']
  validateDict['Output' ][2]['required'    ] = False
  validateDict['Output' ][2]['multiplicity'] = 'n'
  #the possible samplers
  validateDict['Sampler'].append(testDict.copy())
  validateDict['Sampler'][0]['class'       ] ='Samplers'
  validateDict['Sampler'][0]['required'    ] = False
  validateDict['Sampler'][0]['multiplicity'] = 1
  validateDict['Sampler'][0]['type']         = ['MonteCarlo',
                                                'DynamicEventTree',
                                                'Stratified',
                                                'Grid',
                                                'LimitSurfaceSearch',
                                                'AdaptiveDynamicEventTree',
                                                'FactorialDesign',
                                                'ResponseSurfaceDesign',
                                                'SparseGridCollocation',
                                                'AdaptiveSparseGrid',
                                                'Sobol',
                                                'AdaptiveSobol',
                                                'EnsembleForward',
                                                'CustomSampler']
  validateDict['Optimizer'].append(testDict.copy())
  validateDict['Optimizer'][0]['class'       ] ='Optimizers'
  validateDict['Optimizer'][0]['required'    ] = False
  validateDict['Optimizer'][0]['multiplicity'] = 1
  validateDict['Optimizer'][0]['type']         = ['SPSA']

  @classmethod
  def generateValidateDict(cls):
    """
      This method generate a independent copy of validateDict for the calling class
      @ In, None
      @ Out, None
    """
    cls.validateDict = copy.deepcopy(Model.validateDict)

  @classmethod
  def specializeValidateDict(cls):
    """
      This method should be overridden to describe the types of input accepted with a certain role by the model class specialization
      @ In, None
      @ Out, None
    """
    raise NotImplementedError('The class '+str(cls.__name__)+' has not implemented the method specializeValidateDict')

  @classmethod
  def localValidateMethod(cls,who,what):
    """
      This class method is called to test the compatibility of the class with its possible usage
      @ In, who, string, a string identifying the what is the role of what we are going to test (i.e. input, output etc)
      @ In, what, string, a list (or a general iterable) that will be playing the 'who' role
      @ Out, None
    """
    #counting successful matches
    if who not in cls.validateDict.keys(): raise IOError('The role '+str(who)+' does not exist in the class '+str(cls))
    for myItemDict in cls.validateDict[who]: myItemDict['tempCounter'] = 0
    for anItem in what:
      anItem['found'] = False
      for tester in cls.validateDict[who]:
        if anItem['class'] == tester['class']:
          if anItem['class']=='Files': #FIXME Files can accept any type, including None.
            tester['tempCounter']+=1
            anItem['found']=True
            break
          else:
            if anItem['type'] in tester['type']:
              tester['tempCounter'] +=1
              anItem['found']        = True
              break
    #testing if the multiplicity of the argument is correct
    for tester in cls.validateDict[who]:
      if tester['required']==True:
        if tester['multiplicity']=='n' and tester['tempCounter']<1:
          raise IOError('The number of times class = '+str(tester['class'])+' type= ' +str(tester['type'])+' is used as '+str(who)+' is improper. At least one object must be present!')
      if tester['multiplicity']!='n' and tester['tempCounter']!=tester['multiplicity']:
        raise IOError('The number of times class = '+str(tester['class'])+' type= ' +str(tester['type'])+' is used as '+str(who)+' is improper. Number of allowable times is '+str(tester['multiplicity'])+'.Got '+str(tester['tempCounter']))
    #testing if all argument to be tested have been found
    for anItem in what:
      if anItem['found']==False:
        raise IOError('It is not possible to use '+anItem['class']+' type= ' +anItem['type']+' as '+who)
    return True

  def __init__(self,runInfoDict):
    """
      Constructor
      @ In, runInfoDict, dict, the dictionary containing the runInfo (read in the XML input file)
      @ Out, None
    """
    BaseType.__init__(self)
    Assembler.__init__(self)
    self.subType  = ''
    self.runQueue = []
    self.printTag = 'MODEL'


  def _readMoreXML(self,xmlNode):
    """
      Function to read the portion of the xml input that belongs to this specialized class
      and initialize some stuff based on the inputs got
      @ In, xmlNode, xml.etree.ElementTree.Element, Xml element node
      @ Out, None
    """
    Assembler._readMoreXML(self,xmlNode)
    try: self.subType = xmlNode.attrib['subType']
    except KeyError:
      self.raiseADebug(" Failed in Node: "+str(xmlNode),verbostiy='silent')
      self.raiseAnError(IOError,'missed subType for the model '+self.name)

    del(xmlNode.attrib['subType'])
    # read local information
    self.localInputAndChecks(xmlNode)

  def localInputAndChecks(self,xmlNode):
    """
      Function to read the portion of the xml input that belongs to this specialized class
      and initialize some stuff based on the inputs got
      @ In, xmlNode, xml.etree.ElementTree.Element, Xml element node
      @ Out, None
    """
    pass

  def getInitParams(self):
    """
      This function is called from the base class to print some of the information inside the class.
      Whatever is permanent in the class and not inherited from the parent class should be mentioned here
      The information is passed back in the dictionary. No information about values that change during the simulation are allowed
      @ In, None
      @ Out, paramDict, dict, dictionary containing the parameter names as keys
        and each parameter's initial value as the dictionary values
    """
    paramDict = {}
    paramDict['subType'] = self.subType
    return paramDict

  def finalizeModelOutput(self,finishedJob):
    """
      Method that is aimed to finalize (preprocess) the output of a model before the results get collected
      @ In, finishedJob, InternalRunner object, instance of the run just finished
      @ Out, None
    """
    pass

  def localGetInitParams(self):
    """
      Method used to export to the printer in the base class the additional PERMANENT your local class have
      @ In, None
      @ Out, paramDict, dict, dictionary containing the parameter names as keys
        and each parameter's initial value as the dictionary values
    """
    paramDict = {}
    return paramDict

  def initialize(self,runInfo,inputs,initDict=None):
    """
      this needs to be over written if a re initialization of the model is need it gets called at every beginning of a step
      after this call the next one will be run
      @ In, runInfo, dict, it is the run info from the jobHandler
      @ In, inputs, list, it is a list containing whatever is passed with an input role in the step
      @ In, initDict, dict, optional, dictionary of all objects available in the step is using this model
    """
    pass

  def updateInputFromOutside(self, Input, externalDict):
    """
      Method to update an input from outside
      @ In, Input, list, list of inputs that needs to be updated
      @ In, externalDict, dict, dictionary of new values that need to be added or updated
      @ Out, inputOut, list, updated list of inputs
    """
    pass

  @abc.abstractmethod
  def createNewInput(self,myInput,samplerType,**Kwargs):
    """
      this function have to return a new input that will be submitted to the model, it is called by the sampler
      @ In, myInput, list, the inputs (list) to start from to generate the new one
      @ In, samplerType, string, is the type of sampler that is calling to generate a new input
      @ In, **Kwargs, dict,  is a dictionary that contains the information coming from the sampler,
           a mandatory key is the sampledVars'that contains a dictionary {'name variable':value}
      @ Out, [(Kwargs)], list, return the new input in a list form
    """
    return [(copy.copy(Kwargs))]

  @abc.abstractmethod
  def run(self,Input,jobHandler):
    """
      Method that performs the actual run of the Code model
      @ In,  Input, object, object contained the data to process. (inputToInternal output)
      @ In,  jobHandler, JobHandler instance, the global job handler instance
      @ Out, None
    """
    pass

  def collectOutput(self,collectFrom,storeTo,options=None):
    """
      Method that collects the outputs from the previous run
      @ In, collectFrom, InternalRunner object, instance of the run just finished
      @ In, storeTo, "DataObjects" object, output where the results of the calculation needs to be stored
      @ In, options, dict, optional, dictionary of options that can be passed in when the collect of the output is performed by another model (e.g. EnsembleModel)
      @ Out, None
    """
    #if a addOutput is present in nameSpace of storeTo it is used
    if 'addOutput' in dir(storeTo):
      storeTo.addOutput(collectFrom)
    else:
      self.raiseAnError(IOError,'The place where we want to store the output has no addOutput method!')

  def getAdditionalInputEdits(self,inputInfo):
    """
      Collects additional edits for the sampler to use when creating a new input.  By default does nothing.
      @ In, inputInfo, dict, dictionary in which to add edits
      @ Out, None.
    """
    pass
#
#
#
class Dummy(Model):
  """
    This is a dummy model that just return the effect of the sampler. The values reported as input in the output
    are the output of the sampler and the output is the counter of the performed sampling
  """
  def __init__(self,runInfoDict):
    """
      Constructor
      @ In, runInfoDict, dict, the dictionary containing the runInfo (read in the XML input file)
      @ Out, None
    """
    Model.__init__(self,runInfoDict)
    self.admittedData = self.__class__.validateDict['Input' ][0]['type'] #the list of admitted data is saved also here for run time checks
    #the following variable are reset at each call of the initialize method
    self.printTag = 'DUMMY MODEL'

  @classmethod
  def specializeValidateDict(cls):
    """
      This method describes the types of input accepted with a certain role by the model class specialization
      @ In, None
      @ Out, None
    """
    cls.validateDict['Input' ]                    = [cls.validateDict['Input' ][0]]
    cls.validateDict['Input' ][0]['type'        ] = ['PointSet']
    cls.validateDict['Input' ][0]['required'    ] = True
    cls.validateDict['Input' ][0]['multiplicity'] = 1
    cls.validateDict['Output'][0]['type'        ] = ['PointSet']

  def _manipulateInput(self,dataIn):
    """
      Method that is aimed to manipulate the input in order to return a common input understandable by this class
      @ In, dataIn, object, the object that needs to be manipulated
      @ Out, inRun, dict, the manipulated input
    """
    if len(dataIn)>1: self.raiseAnError(IOError,'Only one input is accepted by the model type '+self.type+' with name '+self.name)
    if type(dataIn[0])!=tuple: inRun = self._inputToInternal(dataIn[0]) #this might happen when a single run is used and the input it does not come from self.createNewInput
    else:                      inRun = dataIn[0][0]
    return inRun

  def _inputToInternal(self,dataIN,full=False):
    """
      Transform it in the internal format the provided input. dataIN could be either a dictionary (then nothing to do) or one of the admitted data
      @ In, dataIn, object, the object that needs to be manipulated
      @ In, full, bool, optional, does the full input needs to be retrieved or just the last element?
      @ Out, localInput, dict, the manipulated input
    """
    #self.raiseADebug('wondering if a dictionary compatibility should be kept','FIXME')
    if  type(dataIN).__name__ !='dict':
      if dataIN.type not in self.admittedData: self.raiseAnError(IOError,self,'type "'+dataIN.type+'" is not compatible with the model "' + self.type + '" named "' + self.name+'"!')
    if full==True:  length = 0
    if full==False: length = -1
    localInput = {}
    if type(dataIN)!=dict:
      for entries in dataIN.getParaKeys('inputs' ):
        if not dataIN.isItEmpty(): localInput[entries] = copy.copy(np.array(dataIN.getParam('input' ,entries))[length:])
        else:                      localInput[entries] = None
      for entries in dataIN.getParaKeys('outputs'):
        if not dataIN.isItEmpty(): localInput[entries] = copy.copy(np.array(dataIN.getParam('output',entries))[length:])
        else:                      localInput[entries] = None
      #Now if an OutputPlaceHolder is used it is removed, this happens when the input data is not representing is internally manufactured
      if 'OutputPlaceHolder' in dataIN.getParaKeys('outputs'): localInput.pop('OutputPlaceHolder') # this remove the counter from the inputs to be placed among the outputs
    else: localInput = dataIN #here we do not make a copy since we assume that the dictionary is for just for the model usage and any changes are not impacting outside
    return localInput

  def createNewInput(self,myInput,samplerType,**Kwargs):
    """
      this function have to return a new input that will be submitted to the model, it is called by the sampler
      here only a PointSet is accepted a local copy of the values is performed.
      For a PointSet, only the last set of entries are copied
      The copied values are returned as a dictionary back
      @ In, myInput, list, the inputs (list) to start from to generate the new one
      @ In, samplerType, string, is the type of sampler that is calling to generate a new input
      @ In, **Kwargs, dict,  is a dictionary that contains the information coming from the sampler,
           a mandatory key is the sampledVars'that contains a dictionary {'name variable':value}
      @ Out, ([(inputDict)],copy.deepcopy(Kwargs)), tuple, return the new input in a tuple form
    """
    if len(myInput)>1: self.raiseAnError(IOError,'Only one input is accepted by the model type '+self.type+' with name'+self.name)
    inputDict = self._inputToInternal(myInput[0])
    #test if all sampled variables are in the inputs category of the data
    # fixme? -congjian
    #if set(list(Kwargs['SampledVars'].keys())+list(inputDict.keys())) != set(list(inputDict.keys())):
    #  self.raiseAnError(IOError,'When trying to sample the input for the model '+self.name+' of type '+self.type+' the sampled variable are '+str(Kwargs['SampledVars'].keys())+' while the variable in the input are'+str(inputDict.keys()))
    for key in Kwargs['SampledVars'].keys(): inputDict[key] = np.atleast_1d(Kwargs['SampledVars'][key])
    for val in inputDict.values():
      if val is None: self.raiseAnError(IOError,'While preparing the input for the model '+self.type+' with name '+self.name+' found a None input variable '+ str(inputDict.items()))
    #the inputs/outputs should not be store locally since they might be used as a part of a list of input for the parallel runs
    #same reason why it should not be used the value of the counter inside the class but the one returned from outside as a part of the input
    return [(inputDict)],copy.deepcopy(Kwargs)

  def updateInputFromOutside(self, Input, externalDict):
    """
      Method to update an input from outside
      @ In, Input, list, list of inputs that needs to be updated
      @ In, externalDict, dict, dictionary of new values that need to be added or updated
      @ Out, inputOut, list, updated list of inputs
    """
    inputOut = Input
    for key, value in externalDict.items():
      inputOut[0][0][key] =  externalDict[key]
      inputOut[1]["SampledVars"  ][key] =  externalDict[key]
      inputOut[1]["SampledVarsPb"][key] =  1.0    #FIXME it is a mistake (Andrea). The SampledVarsPb for this variable should be transfred from outside
    return inputOut

  def run(self,Input,jobHandler):
    """
      This method executes the model .
      @ In,  Input, object, object contained the data to process. (inputToInternal output)
      @ In,  jobHandler, JobHandler instance, the global job handler instance
      @ Out, None
    """
    #this set of test is performed to avoid that if used in a single run we come in with the wrong input structure since the self.createNewInput is not called
    inRun = self._manipulateInput(Input[0])

    def lambdaReturnOut(inRun,prefix):
      """
        This method is the one is going to be submitted through the jobHandler
        @ In, inRun, dict, the input
        @ In, prefix, string, the string identifying this job
        @ Out, lambdaReturnOut, dict, the return dictionary
      """
      return {'OutputPlaceHolder':np.atleast_1d(np.float(prefix))}

    uniqueHandler = Input[1]['uniqueHandler'] if 'uniqueHandler' in Input[1].keys() else 'any'
    jobHandler.submitDict['Internal']((inRun,Input[1]['prefix']),lambdaReturnOut,str(Input[1]['prefix']),metadata=Input[1], modulesToImport = self.mods, uniqueHandler=uniqueHandler)

  def collectOutput(self,finishedJob,output,options=None):
    """
      Method that collects the outputs from the previous run
      @ In, finishedJob, InternalRunner object, instance of the run just finished
      @ In, output, "DataObjects" object, output where the results of the calculation needs to be stored
      @ In, options, dict, optional, dictionary of options that can be passed in when the collect of the output is performed by another model (e.g. EnsembleModel)
      @ Out, None
    """
    if finishedJob.getEvaluation() == -1:
      self.raiseAnError(AttributeError,"No available Output to collect")
    evaluation = finishedJob.getEvaluation()
    if type(evaluation[1]).__name__ == "tuple":
      outputeval = evaluation[1][0]
    else:
      outputeval = evaluation[1]
    exportDict = copy.deepcopy({'inputSpaceParams':evaluation[0],'outputSpaceParams':outputeval,'metadata':finishedJob.getMetadata()})
    if output.type == 'HDF5':
      optionsIn = {'group':self.name+str(finishedJob.identifier)}
      if options is not None: optionsIn.update(options)
      output.addGroupDataObjects(optionsIn,exportDict,False)
    else:
      self.collectOutputFromDict(exportDict,output,options)

  def collectOutputFromDict(self,exportDict,output,options=None):
    """
      Collect results from a dictionary
      @ In, exportDict, dict, contains 'inputSpaceParams','outputSpaceParams','metadata'
      @ In, output, DataObject, to whom we write the data
      @ In, options, dict, optional, dictionary of options that can be passed in when the collect of the output is performed by another model (e.g. EnsembleModel)
      @ Out, None
    """
    #prefix is not generally useful for dummy-related models, so we remove it but store it
    if 'prefix' in exportDict.keys():
      prefix = exportDict.pop('prefix')
    #check for name usage, depends on where it comes from
    if 'inputSpaceParams' in exportDict.keys():
      inKey = 'inputSpaceParams'
      outKey = 'outputSpaceParams'
    else:
      inKey = 'inputs'
      outKey = 'outputs'
    if not set(output.getParaKeys('inputs') + output.getParaKeys('outputs')).issubset(set(list(exportDict[inKey].keys()) + list(exportDict[outKey].keys()))):
      missingParameters = set(output.getParaKeys('inputs') + output.getParaKeys('outputs')) - set(list(exportDict[inKey].keys()) + list(exportDict[outKey].keys()))
      self.raiseAnError(RuntimeError,"the model "+ self.name+" does not generate all the outputs requested in output object "+ output.name +". Missing parameters are: " + ','.join(list(missingParameters)) +".")
    for key in exportDict[inKey ]:
      if key in output.getParaKeys('inputs'):
        output.updateInputValue (key,exportDict[inKey][key],options)
    for key in exportDict[outKey]:
      if key in output.getParaKeys('outputs'):
        output.updateOutputValue(key,exportDict[outKey][key])
    for key in exportDict['metadata']:
      output.updateMetadata(key,exportDict['metadata'][key])
#
#
#
class ROM(Dummy):
  """
    ROM stands for Reduced Order Model. All the models here, first learn than predict the outcome
  """
  @classmethod
  def specializeValidateDict(cls):
    """
      This method describes the types of input accepted with a certain role by the model class specialization
      @ In, None
      @ Out, None
    """
    cls.validateDict['Input' ]                    = [cls.validateDict['Input' ][0]]
    cls.validateDict['Input' ][0]['required'    ] = True
    cls.validateDict['Input' ][0]['multiplicity'] = 1
    cls.validateDict['Output'][0]['type'        ] = ['PointSet','HistorySet']

  def __init__(self,runInfoDict):
    """
      Constructor
      @ In, runInfoDict, dict, the dictionary containing the runInfo (read in the XML input file)
      @ Out, None
    """
    Dummy.__init__(self,runInfoDict)
    self.initializationOptionDict = {}          # ROM initialization options
    self.amITrained                = False      # boolean flag, is the ROM trained?
    self.howManyTargets            = 0          # how many targets?
    self.SupervisedEngine          = {}         # dict of ROM instances (== number of targets => keys are the targets)
    self.printTag = 'ROM MODEL'
    self.numberOfTimeStep          = 1
    self.historyPivotParameter     = 'none'     #time-like pivot parameter for data object on which ROM was trained
    self.historySteps              = []

  def updateInputFromOutside(self, Input, externalDict):
    """
      Method to update an input from outside
      @ In, Input, list, list of inputs that needs to be updated
      @ In, externalDict, dict, dictionary of new values that need to be added or updated
      @ Out, inputOut, list, updated list of inputs
    """
    return Dummy.updateInputFromOutside(self, Input, externalDict)

  def __getstate__(self):
    """
      This function return the state of the ROM
      @ In, None
      @ Out, state, dict, it contains all the information needed by the ROM to be initialized
    """
    # capture what is normally pickled
    state = self.__dict__.copy()
    if not self.amITrained:
      a = state.pop("SupervisedEngine")
      del a
    return state

  def __setstate__(self, newstate):
    """
      Initialize the ROM with the data contained in newstate
      @ In, newstate, dict, it contains all the information needed by the ROM to be initialized
      @ Out, None
    """
    self.__dict__.update(newstate)
    if not self.amITrained:
      if self.numberOfTimeStep > 1:
        targets = self.initializationOptionDict['Target'].split(',')
        self.howManyTargets = len(targets)
        self.SupervisedEngine = []
        for t in range(self.numberOfTimeStep):
          tempSupervisedEngine = {}
          for target in targets:
            self.initializationOptionDict['Target'] = target
            tempSupervisedEngine[target] =  SupervisedLearning.returnInstance(self.subType,self,**self.initializationOptionDict)
            self.initializationOptionDict['Target'] = ','.join(targets)
          self.SupervisedEngine.append(tempSupervisedEngine)
      else:
        #this can't be accurate, since in readXML the 'Target' keyword is set to a single target
        targets = self.initializationOptionDict['Target'].split(',')
        self.howManyTargets = len(targets)
        self.SupervisedEngine = {}

        for target in targets:
          self.initializationOptionDict['Target'] = target
          self.SupervisedEngine[target] =  SupervisedLearning.returnInstance(self.subType,self,**self.initializationOptionDict)
          #restore targets to initialization option dict
          self.initializationOptionDict['Target'] = ','.join(targets)

  def _readMoreXML(self,xmlNode):
    """
      Function to read the portion of the xml input that belongs to this specialized class
      and initialize some stuff based on the inputs got
      @ In, xmlNode, xml.etree.ElementTree.Element, Xml element node
      @ Out, None
    """
    Dummy._readMoreXML(self, xmlNode)
    self.initializationOptionDict['name'] = self.name
    for child in xmlNode:
      if child.attrib:
        if child.tag not in self.initializationOptionDict.keys():
          self.initializationOptionDict[child.tag]={}
        self.initializationOptionDict[child.tag][child.text]=child.attrib
      else:
        if child.tag == 'estimator':
          self.initializationOptionDict[child.tag] = {}
          for node in child:
            self.initializationOptionDict[child.tag][node.tag] = utils.tryParse(node.text)
        else:
          self.initializationOptionDict[child.tag] = utils.tryParse(child.text)
    #the ROM is instanced and initialized
    # check how many targets
    if not 'Target' in self.initializationOptionDict.keys(): self.raiseAnError(IOError,'No Targets specified!!!')
    targets = self.initializationOptionDict['Target'].split(',')
    self.howManyTargets = len(targets)

    if 'SKLtype' in self.initializationOptionDict and 'MultiTask' in self.initializationOptionDict['SKLtype']:
      self.initializationOptionDict['Target'] = targets
      model = SupervisedLearning.returnInstance(self.subType,self,**self.initializationOptionDict)
      for target in targets:
        self.SupervisedEngine[target] = model
    else:
      for target in targets:
        self.initializationOptionDict['Target'] = target
        self.SupervisedEngine[target] =  SupervisedLearning.returnInstance(self.subType,self,**self.initializationOptionDict)
    # extend the list of modules this ROM depen on
    self.mods = self.mods + list(set(utils.returnImportModuleString(inspect.getmodule(utils.first(self.SupervisedEngine.values())),True)) - set(self.mods))
    self.mods = self.mods + list(set(utils.returnImportModuleString(inspect.getmodule(SupervisedLearning),True)) - set(self.mods))
    #restore targets to initialization option dict
    self.initializationOptionDict['Target'] = ','.join(targets)

  def printXML(self,options={}):
    """
      Called by the OutStreamPrint object to cause the ROM to print itself to file.
      @ In, options, dict, optional, the options to use in printing, including filename, things to print, etc.
      @ Out, None
    """
    #determine dynamic or static
    if type(self.SupervisedEngine) == list:
      dynamic = True
    elif type(self.SupervisedEngine) == dict:
      dynamic = False
    else:
      self.raiseAnError(RuntimeError,'Unrecognized structure for self.SupervisedEngine:',type(self.SupervisedEnging))
    # establish file
    if 'filenameroot' in options.keys():
      filenameLocal = options['filenameroot']
    else:
      filenameLocal = self.name + '_dump'
    if dynamic:
      outFile = Files.returnInstance('DynamicXMLOutput',self)
    else:
      outFile = Files.returnInstance('StaticXMLOutput',self)
    outFile.initialize(filenameLocal+'.xml',self.messageHandler)
    outFile.newTree('ROM',pivotParam=self.historyPivotParameter)
    #establish targets
    if 'target' in options.keys():
      targets = options['target'].split(',')
    else:
      targets = ['all']
    #establish sets of engines to work from
    if dynamic:
      engines = self.SupervisedEngine
    else:
      engines = [self.SupervisedEngine]
    #handle 'all' case
    if 'all' in targets:
      targets = engines[0].keys()
    #this loop is only 1 entry long if not dynamic
    for s,step in enumerate(engines):
      if dynamic:
        pivotValue = self.historySteps[s]
      else:
        pivotValue = 0
      for key,target in step.items():
        #skip the pivot param
        if key == self.historyPivotParameter:
          continue
        #otherwise, if this is one of the requested keys, call engine's print method
        if key in targets:
          self.raiseAMessage('Printing time',pivotValue,'target',key,'ROM XML')
          target.printXML(outFile,pivotValue,options)
    self.raiseADebug('Writing to XML file...')
    outFile.writeFile()
    self.raiseAMessage('ROM XML printed to "'+filenameLocal+'.xml"')

  def reset(self):
    """
      Reset the ROM
      @ In,  None
      @ Out, None
    """
    if type(self.SupervisedEngine).__name__ == 'list':
      for ts in self.SupervisedEngine:
        for instrom in ts.values():
          instrom.reset()
    else:
      for instrom in self.SupervisedEngine.values():
        instrom.reset()
      self.amITrained   = False

  def getInitParams(self):
    """
      This function is called from the base class to print some of the information inside the class.
      Whatever is permanent in the class and not inherited from the parent class should be mentioned here
      The information is passed back in the dictionary. No information about values that change during the simulation are allowed
      @ In, None
      @ Out, paramDict, dict, dictionary containing the parameter names as keys
        and each parameter's initial value as the dictionary values
    """
    paramDict = {}
    for target, instrom in self.SupervisedEngine.items():
      paramDict[self.name + '|' + target] = instrom.returnInitialParameters()
    return paramDict

  def train(self,trainingSet):
    """
      This function train the ROM
      @ In, trainingSet, dict or PointSet or HistorySet, data used to train the ROM; if an HistorySet is provided the a list of ROM is created in order to create a temporal-ROM
      @ Out, None
    """
    if type(trainingSet).__name__ == 'ROM':
      self.howManyTargets           = copy.deepcopy(trainingSet.howManyTargets)
      self.initializationOptionDict = copy.deepcopy(trainingSet.initializationOptionDict)
      self.trainingSet              = copy.copy(trainingSet.trainingSet)
      self.amITrained               = copy.deepcopy(trainingSet.amITrained)
      self.SupervisedEngine         = copy.deepcopy(trainingSet.SupervisedEngine)
      self.historyPivotParameter    = copy.deepcopy(getattr(trainingSet,self.historyPivotParameter,'time'))
      self.historySteps             = copy.deepcopy(trainingSet.historySteps)
    else:
      if 'HistorySet' in type(trainingSet).__name__:
        #get the pivot parameter if specified
        self.historyPivotParameter = trainingSet._dataParameters.get('pivotParameter','time')
        #get the list of history steps if specified
        self.historySteps = trainingSet.getParametersValues('outputs').values()[0].get(self.historyPivotParameter,[])
        #store originals for future copying
        origRomCopies = {}
        for target,engine in self.SupervisedEngine.items():
          origRomCopies[target] = copy.deepcopy(engine)
        #clear engines for time-based storage
        self.SupervisedEngine = []
        outKeys = trainingSet.getParaKeys('outputs')
        targets = origRomCopies.keys()
        # check that all histories have the same length
        tmp = trainingSet.getParametersValues('outputs')
        for t in tmp:
          if t==1:
            self.numberOfTimeStep = len(tmp[t][outKeys[0]])
          else:
            if self.numberOfTimeStep != len(tmp[t][outKeys[0]]):
              self.raiseAnError(IOError,'DataObject can not be used to train a ROM: length of HistorySet is not consistent')
        # train the ROM
        self.trainingSet = mathUtils.historySetWindow(trainingSet,self.numberOfTimeStep)
        for ts in range(self.numberOfTimeStep):
          newRom = {}
          for target in targets:
            newRom[target] =  copy.deepcopy(origRomCopies[target])
          for target,instrom in newRom.items():
            # train the ROM
            instrom.train(self.trainingSet[ts])
            self.amITrained = self.amITrained and instrom.amITrained
          self.SupervisedEngine.append(newRom)
        self.amITrained = True
      else:
        self.trainingSet = copy.copy(self._inputToInternal(trainingSet,full=True))
        if type(self.trainingSet) is dict:
          self.amITrained = True
          for instrom in self.SupervisedEngine.values():
            instrom.train(self.trainingSet)
            self.amITrained = self.amITrained and instrom.amITrained
          self.raiseADebug('add self.amITrained to currentParamters','FIXME')

  def confidence(self,request,target = None):
    """
      This is to get a value that is inversely proportional to the confidence that we have
      forecasting the target value for the given set of features. The reason to chose the inverse is because
      in case of normal distance this would be 1/distance that could be infinity
      @ In, request, datatype, feature coordinates (request)
      @ In, target, string, optional, target name (by default the first target entered in the input file)
    """
    inputToROM = self._inputToInternal(request)
    if target != None:
      if type(self.SupervisedEngine) is list:
        confDic = {}
        for ts in self.SupervisedEngine:
          confDic[ts] = ts[target].confidence(inputToROM)
        return confDic
      else:
        return self.SupervisedEngine[target].confidence(inputToROM)
    else:
      if type(self.SupervisedEngine) is list:
        confDic = {}
        for ts in self.SupervisedEngine:
          confDic[ts] = ts.values()[0].confidence(inputToROM)
        return confDic
      else:
        return self.SupervisedEngine.values()[0].confidence(inputToROM)

  def evaluate(self,request, target = None, timeInst = None):
    """
      When the ROM is used directly without need of having the sampler passing in the new values evaluate instead of run should be used
      @ In, request, datatype, feature coordinates (request)
      @ In, target, string, optional, target name (by default the first target entered in the input file)
      @ In, timeInst, int, element of the temporal ROM to evaluate
    """
    inputToROM = self._inputToInternal(request)
    if target != None:
      if timeInst == None:
        return self.SupervisedEngine[target].evaluate(inputToROM)
      else:
        return self.SupervisedEngine[timeInst][target].evaluate(inputToROM)
    else:
      if timeInst == None:
        return utils.first(self.SupervisedEngine.values()).evaluate(inputToROM)
      else:
        return self.SupervisedEngine[timeInst].values()[0].evaluate(inputToROM)

  def __externalRun(self,inRun):
    """
      Method that performs the actual run of the imported external model (separated from run method for parallelization purposes)
      @ In, inRun, datatype, feature coordinates
      @ Out, returnDict, dict, the return dictionary containing the results
    """
    returnDict = {}
    if type(self.SupervisedEngine).__name__ == 'list':
      targets = self.SupervisedEngine[0].keys()
      for target in targets:
        returnDict[target] = np.zeros(0)
      for ts in range(len(self.SupervisedEngine)):
        for target in targets:
          returnDict[target] = np.append(returnDict[target],self.evaluate(inRun,target,ts))
    else:
      for target in self.SupervisedEngine.keys():
        returnDict[target] = self.evaluate(inRun,target)
    return returnDict

  def run(self,Input,jobHandler):
    """
       This method executes the model ROM.
       @ In,  Input, object, object contained the data to process. (inputToInternal output)
       @ In,  jobHandler, JobHandler instance, the global job handler instance
       @ Out, None
    """
    inRun = self._manipulateInput(Input[0])
    uniqueHandler = Input[1]['uniqueHandler'] if 'uniqueHandler' in Input[1].keys() else 'any'
    jobHandler.submitDict['Internal']((inRun,), self.__externalRun, str(Input[1]['prefix']), metadata=Input[1], modulesToImport=self.mods, uniqueHandler=uniqueHandler)
#
#
#
class ExternalModel(Dummy):
  """
    External model class: this model allows to interface with an external python module
  """
  @classmethod
  def specializeValidateDict(cls):
    """
      This method describes the types of input accepted with a certain role by the model class specialization
      @ In, None
      @ Out, None
    """
    #one data is needed for the input
    #cls.raiseADebug('think about how to import the roles to allowed class for the external model. For the moment we have just all')
    pass

  def __init__(self,runInfoDict):
    """
      Constructor
      @ In, runInfoDict, dict, the dictionary containing the runInfo (read in the XML input file)
      @ Out, None
    """
    Dummy.__init__(self,runInfoDict)
    self.sim                      = None
    self.modelVariableValues      = {}                                          # dictionary of variable values for the external module imported at runtime
    self.modelVariableType        = {}                                          # dictionary of variable types, used for consistency checks
    self.listOfRavenAwareVars     = []                                          # list of variables RAVEN needs to be aware of
    self._availableVariableTypes = ['float','bool','int','ndarray',
                                    'c1darray','float16','float32','float64',
                                    'float128','int16','int32','int64','bool8'] # available data types
    self._availableVariableTypes = self._availableVariableTypes + ['numpy.'+item for item in self._availableVariableTypes]                   # as above
    self.printTag                 = 'EXTERNAL MODEL'
    self.initExtSelf              = utils.Object()
    self.workingDir = runInfoDict['WorkingDir']

  def initialize(self,runInfo,inputs,initDict=None):
    """
      this needs to be over written if a re initialization of the model is need it gets called at every beginning of a step
      after this call the next one will be run
      @ In, runInfo, dict, it is the run info from the jobHandler
      @ In, inputs, list, it is a list containing whatever is passed with an input role in the step
      @ In, initDict, dict, optional, dictionary of all objects available in the step is using this model
    """
    for key in self.modelVariableType.keys(): self.modelVariableType[key] = None
    if 'initialize' in dir(self.sim): self.sim.initialize(self.initExtSelf,runInfo,inputs)
    Dummy.initialize(self, runInfo, inputs)
    self.mods.extend(utils.returnImportModuleString(inspect.getmodule(self.sim)))

  def createNewInput(self,myInput,samplerType,**Kwargs):
    """
      this function have to return a new input that will be submitted to the model, it is called by the sampler
      @ In, myInput, list, the inputs (list) to start from to generate the new one
      @ In, samplerType, string, is the type of sampler that is calling to generate a new input
      @ In, **Kwargs, dict,  is a dictionary that contains the information coming from the sampler,
           a mandatory key is the sampledVars'that contains a dictionary {'name variable':value}
      @ Out, ([(inputDict)],copy.deepcopy(Kwargs)), tuple, return the new input in a tuple form
    """
    modelVariableValues ={}
    for key in Kwargs['SampledVars'].keys(): modelVariableValues[key] = Kwargs['SampledVars'][key]
    if 'createNewInput' in dir(self.sim):
      extCreateNewInput = self.sim.createNewInput(self,myInput,samplerType,**Kwargs)
      if extCreateNewInput== None: self.raiseAnError(AttributeError,'in external Model '+self.ModuleToLoad+' the method createNewInput must return something. Got: None')
      return ([(extCreateNewInput)],copy.deepcopy(Kwargs)),copy.copy(modelVariableValues)
    else: return Dummy.createNewInput(self, myInput,samplerType,**Kwargs),copy.copy(modelVariableValues)

  def updateInputFromOutside(self, Input, externalDict):
    """
      Method to update an input from outside
      @ In, Input, list, list of inputs that needs to be updated
      @ In, externalDict, dict, dictionary of new values that need to be added or updated
      @ Out, inputOut, list, updated list of inputs
    """
    dummyReturn =  Dummy.updateInputFromOutside(self,Input[0], externalDict)
    inputOut = (dummyReturn,Input[1])
    for key, value in externalDict.items(): inputOut[1][key] =  externalDict[key]
    return inputOut

  def localInputAndChecks(self,xmlNode):
    """
      Function to read the portion of the xml input that belongs to this specialized class
      and initialize some stuff based on the inputs got
      @ In, xmlNode, xml.etree.ElementTree.Element, Xml element node
      @ Out, None
    """
    #Model._readMoreXML(self, xmlNode)
    if 'ModuleToLoad' in xmlNode.attrib.keys():
      self.ModuleToLoad = str(xmlNode.attrib['ModuleToLoad'])
      moduleToLoadString, self.ModuleToLoad = utils.identifyIfExternalModelExists(self, self.ModuleToLoad, self.workingDir)
    else: self.raiseAnError(IOError,'ModuleToLoad not provided for module externalModule')
    # load the external module and point it to self.sim
    self.sim = utils.importFromPath(moduleToLoadString,self.messageHandler.getDesiredVerbosity(self)>1)
    # check if there are variables and, in case, load them
    for son in xmlNode:
      if son.tag=='variable':
        self.raiseAnError(IOError,'"variable" node included but has been depreciated!  Please list variables in a "variables" node instead.  Remove this message by Dec 2016.')
      elif son.tag=='variables':
        if len(son.attrib.keys()) > 0: self.raiseAnError(IOError,'the block '+son.tag+' named '+son.text+' should not have attributes!!!!!')
        for var in son.text.split(','):
          var = var.strip()
          self.modelVariableType[var] = None
          self.listOfRavenAwareVars.append(var)
    # check if there are other information that the external module wants to load
    if '_readMoreXML' in dir(self.sim): self.sim._readMoreXML(self.initExtSelf,xmlNode)

  def __externalRun(self, Input, modelVariables):
    """
      Method that performs the actual run of the imported external model (separated from run method for parallelization purposes)
      @ In, Input, list, list of the inputs needed for running the model
      @ In, modelVariables, dict, the dictionary containing all the External Model variables
      @ Out, (outcomes,self), tuple, tuple containing the dictionary of the results (pos 0) and the self (pos 1)
    """
    externalSelf        = utils.Object()
    #self.sim=__import__(self.ModuleToLoad)
    modelVariableValues = {}
    for key in self.modelVariableType.keys(): modelVariableValues[key] = None
    for key,value in self.initExtSelf.__dict__.items():
      CustomCommandExecuter.execCommand('self.'+ key +' = copy.copy(object)',self=externalSelf,object=value)  # exec('externalSelf.'+ key +' = copy.copy(value)')
      modelVariableValues[key] = copy.copy(value)
    for key in Input.keys():
      if key in modelVariableValues.keys():
        modelVariableValues[key] = copy.copy(Input[key])
    if 'createNewInput' not in dir(self.sim):
      for key in Input.keys():
        if key in modelVariables.keys():
          modelVariableValues[key] = copy.copy(Input[key])
      for key in self.modelVariableType.keys() : CustomCommandExecuter.execCommand('self.'+ key +' = copy.copy(object["'+key+'"])',self=externalSelf,object=modelVariableValues) #exec('externalSelf.'+ key +' = copy.copy(modelVariableValues[key])')  #self.__uploadSolution()
    # only pass the variables and their values according to the model itself.
    InputDict = {}
    for key in Input.keys():
      if key in self.modelVariableType.keys():
        InputDict[key] = Input[key]
    self.sim.run(externalSelf, InputDict)
    for key in self.modelVariableType.keys()   : CustomCommandExecuter.execCommand('object["'+key+'"]  = copy.copy(self.'+key+')',self=externalSelf,object=modelVariableValues) #exec('modelVariableValues[key]  = copy.copy(externalSelf.'+key+')') #self.__pointSolution()
    for key in self.initExtSelf.__dict__.keys(): CustomCommandExecuter.execCommand('self.' +key+' = copy.copy(object.'+key+')',self=self.initExtSelf,object=externalSelf) #exec('self.initExtSelf.' +key+' = copy.copy(externalSelf.'+key+')')
    if None in self.modelVariableType.values():
      errorFound = False
      for key in self.modelVariableType.keys():
        self.modelVariableType[key] = type(modelVariableValues[key]).__name__
        if self.modelVariableType[key] not in self._availableVariableTypes:
          if not errorFound: self.raiseADebug('Unsupported type found. Available ones are: '+ str(self._availableVariableTypes).replace('[','').replace(']', ''),verbosity='silent')
          errorFound = True
          self.raiseADebug('variable '+ key+' has an unsupported type -> '+ self.modelVariableType[key],verbosity='silent')
      if errorFound: self.raiseAnError(RuntimeError,'Errors detected. See above!!')
    outcomes = dict((k, modelVariableValues[k]) for k in self.listOfRavenAwareVars)
    return outcomes,self

  def run(self,Input,jobHandler):
    """
       Method that performs the actual run of the imported external model
       @ In,  Input, object, object contained the data to process. (inputToInternal output)
       @ In,  jobHandler, JobHandler instance, the global job handler instance
       @ Out, None
    """
    inRun = copy.copy(self._manipulateInput(Input[0][0]))
    uniqueHandler = Input[0][1]['uniqueHandler'] if 'uniqueHandler' in Input[0][1].keys() else 'any'
    jobHandler.submitDict['Internal']((inRun,Input[1],),self.__externalRun,str(Input[0][1]['prefix']),metadata=Input[0][1], modulesToImport = self.mods,uniqueHandler=uniqueHandler)

  def collectOutput(self,finishedJob,output,options=None):
    """
      Method that collects the outputs from the previous run
      @ In, finishedJob, InternalRunner object, instance of the run just finished
      @ In, output, "DataObjects" object, output where the results of the calculation needs to be stored
      @ In, options, dict, optional, dictionary of options that can be passed in when the collect of the output is performed by another model (e.g. EnsembleModel)
      @ Out, None
    """
    if finishedJob.getEvaluation() == -1:
      #is it still possible for the run to not be finished yet?  Should we be erroring out if so?
      self.raiseAnError(RuntimeError,"No available Output to collect")
    def typeMatch(var,varTypeStr):
      """
        This method is aimed to check if a variable changed datatype
        @ In, var, python datatype, the first variable to compare
        @ In, varTypeStr, string, the type that this variable should have
        @ Out, typeMatch, bool, is the datatype changed?
      """
      typeVar = type(var)
      return typeVar.__name__ == varTypeStr or \
        typeVar.__module__+"."+typeVar.__name__ == varTypeStr
    def sizeMatch(var,sizeToCheck):
      """
        This method is aimed to check if a variable has an expected size
        @ In, var, python datatype, the first variable to compare
        @ In, sizeToCheck, int, the size this variable should have
        @ Out, sizeMatched, bool, is the size ok?
      """
      sizeMatched = True
      if len(np.atleast_1d(var)) != sizeToCheck: sizeMatched = False
      return sizeMatched
    # check type consistency... This is needed in order to keep under control the external model... In order to avoid problems in collecting the outputs in our internal structures
    instanciatedSelf = finishedJob.getEvaluation()[1][1]
    outcomes         = finishedJob.getEvaluation()[1][0]
    for key in instanciatedSelf.modelVariableType.keys():
      if not (typeMatch(outcomes[key],instanciatedSelf.modelVariableType[key])):
        self.raiseAnError(RuntimeError,'type of variable '+ key + ' is ' + str(type(outcomes[key]))+' and mismatches with respect to the input ones (' + instanciatedSelf.modelVariableType[key] +')!!!')
    for key in instanciatedSelf.modelVariableType.keys():
      if not (typeMatch(outcomes[key],instanciatedSelf.modelVariableType[key])):
        self.raiseAnError(RuntimeError,'type of variable '+ key + ' is ' + str(type(outcomes[key]))+' and mismatches with respect to the input ones (' + instanciatedSelf.modelVariableType[key] +')!!!')

    if output.type in ['HistorySet']:
      outputSize = -1
      for key in output.getParaKeys('outputs'):
        if key in instanciatedSelf.modelVariableType.keys():
          if outputSize == -1: outputSize = len(np.atleast_1d(outcomes[key]))
          if not sizeMatch(outcomes[key],outputSize): self.raiseAnError(Exception,"the time series size needs to be the same for the output space in a HistorySet!")
    Dummy.collectOutput(self, finishedJob, output, options)
#
#
#
class Code(Model):
  """
    This is the generic class that import an external code into the framework
  """
  CodeInterfaces = importlib.import_module("CodeInterfaces")
  @classmethod
  def specializeValidateDict(cls):
    """
      This method describes the types of input accepted with a certain role by the model class specialization
      @ In, None
      @ Out, None
    """
    #FIXME think about how to import the roles to allowed class for the codes. For the moment they are not specialized by executable
    cls.validateDict['Input'].append(cls.testDict.copy())
    cls.validateDict['Input'  ][1]['class'       ] = 'Files'
    # FIXME there's lots of types that Files can be, so until XSD replaces this, commenting this out
    #validateDict['Input'  ][1]['type'        ] = ['']
    cls.validateDict['Input'  ][1]['required'    ] = False
    cls.validateDict['Input'  ][1]['multiplicity'] = 'n'

  def __init__(self,runInfoDict):
    """
      Constructor
      @ In, runInfoDict, dict, the dictionary containing the runInfo (read in the XML input file)
      @ Out, None
    """
    Model.__init__(self,runInfoDict)
    self.executable         = ''   #name of the executable (abs path)
    self.preExec            = None   #name of the pre-executable, if any
    self.oriInputFiles      = []   #list of the original input files (abs path)
    self.workingDir         = ''   #location where the code is currently running
    self.outFileRoot        = ''   #root to be used to generate the sequence of output files
    self.currentInputFiles  = []   #list of the modified (possibly) input files (abs path)
    self.codeFlags          = None #flags that need to be passed into code interfaces(if present)
    #if alias are defined in the input it defines a mapping between the variable names in the framework and the one for the generation of the input
    #self.alias[framework variable name] = [input code name]. For Example, for a MooseBasedApp, the alias would be self.alias['internal_variable_name'] = 'Material|Fuel|thermal_conductivity'
    self.alias              = {}
    self.printTag           = 'CODE MODEL'
    self.lockedFileName     = "ravenLocked.raven"

  def _readMoreXML(self,xmlNode):
    """
      Function to read the portion of the xml input that belongs to this specialized class
      and initialize some stuff based on the inputs got
      @ In, xmlNode, xml.etree.ElementTree.Element, Xml element node
      @ Out, None
    """
    Model._readMoreXML(self, xmlNode)
    self.clargs={'text':'', 'input':{'noarg':[]}, 'pre':'', 'post':''} #output:''
    self.fargs={'input':{}, 'output':'', 'moosevpp':''}
    for child in xmlNode:
      if child.tag =='executable':
        self.executable = str(child.text)
      if child.tag =='preexec':
        self.preExec = str(child.text)
      elif child.tag =='alias':
        # the input would be <alias variable='internal_variable_name'>Material|Fuel|thermal_conductivity</alias>
        if 'variable' in child.attrib.keys(): self.alias[child.attrib['variable']] = child.text
        else: self.raiseAnError(IOError,'not found the attribute variable in the definition of one of the alias for code model '+str(self.name))
      elif child.tag == 'clargs':
        argtype = child.attrib['type']      if 'type'      in child.attrib.keys() else None
        arg     = child.attrib['arg']       if 'arg'       in child.attrib.keys() else None
        ext     = child.attrib['extension'] if 'extension' in child.attrib.keys() else None
        if argtype == None: self.raiseAnError(IOError,'"type" for clarg not specified!')
        elif argtype == 'text':
          if ext != None: self.raiseAWarning('"text" nodes only accept "type" and "arg" attributes! Ignoring "extension"...')
          if arg == None: self.raiseAnError(IOError,'"arg" for clarg '+argtype+' not specified! Enter text to be used.')
          self.clargs['text']=arg
        elif argtype == 'input':
          if ext == None: self.raiseAnError(IOError,'"extension" for clarg '+argtype+' not specified! Enter filetype to be listed for this flag.')
          if arg == None: self.clargs['input']['noarg'].append(ext)
          else:
            if arg not in self.clargs['input'].keys(): self.clargs['input'][arg]=[]
            self.clargs['input'][arg].append(ext)
        elif argtype == 'output':
          if arg == None: self.raiseAnError(IOError,'"arg" for clarg '+argtype+' not specified! Enter flag for output file specification.')
          self.clargs['output'] = arg
        elif argtype == 'prepend':
          if ext != None: self.raiseAWarning('"prepend" nodes only accept "type" and "arg" attributes! Ignoring "extension"...')
          if arg == None: self.raiseAnError(IOError,'"arg" for clarg '+argtype+' not specified! Enter text to be used.')
          self.clargs['pre'] = arg
        elif argtype == 'postpend':
          if ext != None: self.raiseAWarning('"postpend" nodes only accept "type" and "arg" attributes! Ignoring "extension"...')
          if arg == None: self.raiseAnError(IOError,'"arg" for clarg '+argtype+' not specified! Enter text to be used.')
          self.clargs['post'] = arg
        else: self.raiseAnError(IOError,'clarg type '+argtype+' not recognized!')
      elif child.tag == 'fileargs':
        argtype = child.attrib['type']      if 'type'      in child.attrib.keys() else None
        arg     = child.attrib['arg']       if 'arg'       in child.attrib.keys() else None
        ext     = child.attrib['extension'] if 'extension' in child.attrib.keys() else None
        if argtype == None: self.raiseAnError(IOError,'"type" for filearg not specified!')
        elif argtype == 'input':
          if arg == None: self.raiseAnError(IOError,'filearg type "input" requires the template variable be specified in "arg" attribute!')
          if ext == None: self.raiseAnError(IOError,'filearg type "input" requires the auxiliary file extension be specified in "ext" attribute!')
          self.fargs['input'][arg]=[ext]
        elif argtype == 'output':
          if self.fargs['output']!='': self.raiseAnError(IOError,'output fileargs already specified!  You can only specify one output fileargs node.')
          if arg == None: self.raiseAnError(IOError,'filearg type "output" requires the template variable be specified in "arg" attribute!')
          self.fargs['output']=arg
        elif argtype.lower() == 'moosevpp':
          if self.fargs['moosevpp'] != '': self.raiseAnError(IOError,'moosevpp fileargs already specified!  You can only specify one moosevpp fileargs node.')
          if arg == None: self.raiseAnError(IOError,'filearg type "moosevpp" requires the template variable be specified in "arg" attribute!')
          self.fargs['moosevpp']=arg
        else: self.raiseAnError(IOError,'filearg type '+argtype+' not recognized!')
    if self.executable == '': self.raiseAnError(IOError,'not found the node <executable> in the body of the code model '+str(self.name))
    if '~' in self.executable: self.executable = os.path.expanduser(self.executable)
    abspath = os.path.abspath(self.executable)
    if os.path.exists(abspath):
      self.executable = abspath
    else: self.raiseAMessage('not found executable '+self.executable,'ExceptedError')
    if self.preExec is not None:
      if '~' in self.preExec: self.preExec = os.path.expanduser(self.preExec)
      abspath = os.path.abspath(self.preExec)
      if os.path.exists(abspath):
        self.preExec = abspath
      else: self.raiseAMessage('not found preexec '+self.preExec,'ExceptedError')
    self.code = Code.CodeInterfaces.returnCodeInterface(self.subType,self)
    self.code.readMoreXML(xmlNode)
    self.code.setInputExtension(list(a.strip('.') for b in (c for c in self.clargs['input'].values()) for a in b))
    self.code.addInputExtension(list(a.strip('.') for b in (c for c in self.fargs ['input'].values()) for a in b))
    self.code.addDefaultExtension()

  def getInitParams(self):
    """
      This function is called from the base class to print some of the information inside the class.
      Whatever is permanent in the class and not inherited from the parent class should be mentioned here
      The information is passed back in the dictionary. No information about values that change during the simulation are allowed
      @ In, None
      @ Out, paramDict, dict, dictionary containing the parameter names as keys
        and each parameter's initial value as the dictionary values
    """
    paramDict = Model.getInitParams(self)
    paramDict['executable']=self.executable
    for key, value in self.alias.items():
      paramDict['The code variable '+str(value)+' it is filled using the framework variable '] = key
    return paramDict

  def getCurrentSetting(self):
    """
      This can be seen as an extension of getInitParams for the Code(model)
      that will return some information regarding the current settings of the
      code.
      Whatever is permanent in the class and not inherited from the parent class should be mentioned here
      The information is passed back in the dictionary. No information about values that change during the simulation are allowed
      @ In, None
      @ Out, paramDict, dict, dictionary containing the parameter names as keys
        and each parameter's initial value as the dictionary values
    """
    paramDict = {}
    paramDict['current working directory'] = self.workingDir
    paramDict['current output file root' ] = self.outFileRoot
    paramDict['current input file'       ] = self.currentInputFiles
    paramDict['original input file'      ] = self.oriInputFiles
    return paramDict

  def getAdditionalInputEdits(self,inputInfo):
    """
      Collects additional edits for the sampler to use when creating a new input.  By default does nothing.
      @ In, inputInfo, dict, dictionary in which to add edits
      @ Out, None.
    """
    inputInfo['additionalEdits']=self.fargs

  def initialize(self,runInfoDict,inputFiles,initDict=None):
    """
      this needs to be over written if a re initialization of the model is need it gets called at every beginning of a step
      after this call the next one will be run
      @ In, runInfo, dict, it is the run info from the jobHandler
      @ In, inputs, list, it is a list containing whatever is passed with an input role in the step
      @ In, initDict, dict, optional, dictionary of all objects available in the step is using this model
    """
    self.workingDir               = os.path.join(runInfoDict['WorkingDir'],runInfoDict['stepName']) #generate current working dir
    runInfoDict['TempWorkingDir'] = self.workingDir
    try: os.mkdir(self.workingDir)
    except OSError:
      self.raiseAWarning('current working dir '+self.workingDir+' already exists, this might imply deletion of present files')
      if utils.checkIfPathAreAccessedByAnotherProgram(self.workingDir,3.0): self.raiseAWarning('directory '+ self.workingDir + ' is likely used by another program!!! ')
      if utils.checkIfLockedRavenFileIsPresent(self.workingDir,self.lockedFileName): self.raiseAnError(RuntimeError, self, "another instance of RAVEN is running in the working directory "+ self.workingDir+". Please check your input!")
      # register function to remove the locked file at the end of execution
      atexit.register(lambda filenamelocked: os.remove(filenamelocked),os.path.join(self.workingDir,self.lockedFileName))
    for inputFile in inputFiles:
      shutil.copy(inputFile.getAbsFile(),self.workingDir)
    self.oriInputFiles = []
    for i in range(len(inputFiles)):
      self.oriInputFiles.append(copy.deepcopy(inputFiles[i]))
      self.oriInputFiles[-1].setPath(self.workingDir)
    self.currentInputFiles        = None
    self.outFileRoot              = None

  def createNewInput(self,currentInput,samplerType,**Kwargs):
    """
      this function have to return a new input that will be submitted to the model, it is called by the sampler
      here only a PointSet is accepted a local copy of the values is performed.
      For a PointSet only the last set of entries are copied.
      The copied values are returned as a dictionary back
      @ In, currentInput, list, the inputs (list) to start from to generate the new one
      @ In, samplerType, string, is the type of sampler that is calling to generate a new input
      @ In, **Kwargs, dict,  is a dictionary that contains the information coming from the sampler,
           a mandatory key is the sampledVars'that contains a dictionary {'name variable':value}
      @ Out, createNewInput, tuple, return the new input in a tuple form
    """
    Kwargs['executable'] = self.executable
    found = False
    newInputSet = copy.deepcopy(currentInput)
    #TODO FIXME I don't think the extensions are the right way to classify files anymore, with the new Files
    #  objects.  However, this might require some updating of many Code Interfaces as well.
    for index, inputFile in enumerate(newInputSet):
      if inputFile.getExt() in self.code.getInputExtension():
        found = True
        break
    if not found: self.raiseAnError(IOError,'None of the input files has one of the extensions requested by code '
                                  + self.subType +': ' + ' '.join(self.code.getInputExtension()))
    Kwargs['outfile'] = 'out~'+newInputSet[index].getBase()
    subDirectory = os.path.join(self.workingDir,Kwargs['prefix'] if 'prefix' in Kwargs.keys() else '1')

    if not os.path.exists(subDirectory):
      os.mkdir(subDirectory)
    for index in range(len(newInputSet)):
      newInputSet[index].setPath(subDirectory)
      shutil.copy(self.oriInputFiles[index].getAbsFile(),subDirectory)
    Kwargs['subDirectory'] = subDirectory
    if len(self.alias.keys()) != 0: Kwargs['alias']   = self.alias
    return (self.code.createNewInput(newInputSet,self.oriInputFiles,samplerType,**copy.deepcopy(Kwargs)),Kwargs)

  def updateInputFromOutside(self, Input, externalDict):
    """
      Method to update an input from outside
      @ In, Input, list, list of inputs that needs to be updated
      @ In, externalDict, dict, dictionary of new values that need to be added or updated
      @ Out, inputOut, list, updated list of inputs
    """
    newKwargs = Input[1]
    newKwargs['SampledVars'].update(externalDict)
    # the following update should be done with the Pb value coming from the previous (in the model chain) model
    newKwargs['SampledVarsPb'].update(dict.fromkeys(externalDict.keys(),0.0))
    inputOut = self.createNewInput(Input[1]['originalInput'], Input[1]['SamplerType'], **newKwargs)

    return inputOut

  def run(self,inputFiles,jobHandler):
    """
      Method that performs the actual run of the Code model
      @ In,  Input, object, object contained the data to process. (inputToInternal output)
      @ In,  jobHandler, JobHandler instance, the global job handler instance
      @ Out, None
    """
    self.currentInputFiles, metaData = (copy.deepcopy(inputFiles[0]),inputFiles[1]) if type(inputFiles).__name__ == 'tuple' else (inputFiles, None)
    returnedCommand = self.code.genCommand(self.currentInputFiles,self.executable, flags=self.clargs, fileArgs=self.fargs, preExec=self.preExec)
    if type(returnedCommand).__name__ != 'tuple'  : self.raiseAnError(IOError, "the generateCommand method in code interface must return a tuple")
    if type(returnedCommand[0]).__name__ != 'list': self.raiseAnError(IOError, "the first entry in tuple returned by generateCommand method needs to be a list of tuples!")
    executeCommand, self.outFileRoot = returnedCommand
    uniqueHandler = inputFiles[1]['uniqueHandler'] if 'uniqueHandler' in inputFiles[1].keys() else 'any'
    identifier    = inputFiles[1]['prefix'] if 'prefix' in inputFiles[1].keys() else None
    jobHandler.submitDict['External'](executeCommand,self.outFileRoot,metaData.pop('subDirectory'),identifier=identifier,metadata=metaData,codePointer=self.code,uniqueHandler = uniqueHandler)
    found = False
    for index, inputFile in enumerate(self.currentInputFiles):
      if inputFile.getExt() in self.code.getInputExtension():
        found = True
        break
    if not found: self.raiseAnError(IOError,'None of the input files has one of the extensions requested by code '
                                  + self.subType +': ' + ' '.join(self.getInputExtension()))
    self.raiseAMessage('job "'+ str(identifier)  +'" submitted!')

  def finalizeModelOutput(self,finishedJob):
    """
      Method that is aimed to finalize (preprocess) the output of a model before the results get collected
      @ In, finishedJob, InternalRunner object, instance of the run just finished
      @ Out, None
    """
    if 'finalizeCodeOutput' in dir(self.code):
      out = self.code.finalizeCodeOutput(finishedJob.command,finishedJob.output,finishedJob.getWorkingDir())
      if out: finishedJob.output = out

  def collectOutput(self,finishedjob,output,options=None):
    """
      Method that collects the outputs from the previous run
      @ In, finishedJob, InternalRunner object, instance of the run just finished
      @ In, output, "DataObjects" object, output where the results of the calculation needs to be stored
      @ In, options, dict, optional, dictionary of options that can be passed in when the collect of the output is performed by another model (e.g. EnsembleModel)
      @ Out, None
    """
    outputFilelocation = finishedjob.getWorkingDir()
    attributes={"inputFile":self.currentInputFiles,"type":"csv","name":os.path.join(outputFilelocation,finishedjob.output+'.csv')}
    metadata = finishedjob.getMetadata()
    if metadata: attributes['metadata'] = metadata
    if output.type == "HDF5"        : output.addGroup(attributes,attributes)
    elif output.type in ['PointSet','HistorySet']:
      outfile = Files.returnInstance('CSV',self)
      outfile.initialize(finishedjob.output+'.csv',self.messageHandler,path=outputFilelocation)
      output.addOutput(outfile,attributes)
      if metadata:
        for key,value in metadata.items(): output.updateMetadata(key,value,attributes)
    else: self.raiseAnError(ValueError,"output type "+ output.type + " unknown for Model Code "+self.name)

  def collectOutputFromDict(self,exportDict,output,options=None):
    """
      Collect results from dictionary
      @ In, exportDict, dict, contains 'inputs','outputs','metadata'
      @ In, output, instance, the place to write to
      @ In, options, dict, optional, dictionary of options that can be passed in when the collect of the output is performed by another model (e.g. EnsembleModel)
      @ Out, None
    """
    prefix = exportDict.pop('prefix')
    #convert to *spaceParams instead of inputs,outputs
    if 'inputs' in exportDict.keys():
      inp = exportDict.pop('inputs')
      exportDict['inputSpaceParams'] = inp
    if 'outputs' in exportDict.keys():
      out = exportDict.pop('outputs')
      exportDict['outputSpaceParams'] = out
    if output.type == 'HDF5':
      output.addGroupDataObjects({'group':self.name+str(prefix)},exportDict,False)
    else: #point set
      for key in exportDict['inputSpaceParams']:
        if key in output.getParaKeys('inputs'):
          output.updateInputValue(key,exportDict['inputSpaceParams'][key],options)
      for key in exportDict['outputSpaceParams']:
        if key in output.getParaKeys('outputs'):
          output.updateOutputValue(key,exportDict['outputSpaceParams'][key])
      for key in exportDict['metadata']:
        output.updateMetadata(key,exportDict['metadata'][key])
      output.numAdditionalLoadPoints += 1 #prevents consistency problems for entries from restart


#
#
#
#
class PostProcessor(Model, Assembler):
  """
    PostProcessor is an Action System. All the models here, take an input and perform an action
  """
  @classmethod
  def specializeValidateDict(cls):
    """
      This method describes the types of input accepted with a certain role by the model class specialization
      @ In, None
      @ Out, None
    """
    cls.validateDict['Input']                    = [cls.validateDict['Input' ][0]]
    cls.validateDict['Input'][0]['required'    ] = False
    cls.validateDict['Input'].append(cls.testDict.copy())
    cls.validateDict['Input'  ][1]['class'       ] = 'Databases'
    cls.validateDict['Input'  ][1]['type'        ] = ['HDF5']
    cls.validateDict['Input'  ][1]['required'    ] = False
    cls.validateDict['Input'  ][1]['multiplicity'] = 'n'
    cls.validateDict['Input'].append(cls.testDict.copy())
    cls.validateDict['Input'  ][2]['class'       ] = 'DataObjects'
    cls.validateDict['Input'  ][2]['type'        ] = ['PointSet','HistorySet']
    cls.validateDict['Input'  ][2]['required'    ] = False
    cls.validateDict['Input'  ][2]['multiplicity'] = 'n'
    cls.validateDict['Input'].append(cls.testDict.copy())
    cls.validateDict['Input'  ][3]['class'       ] = 'Files'
    # FIXME there's lots of types that Files can be, so until XSD replaces this, commenting this out
    #cls.validateDict['Input'  ][3]['type'        ] = ['']
    cls.validateDict['Input'  ][3]['required'    ] = False
    cls.validateDict['Input'  ][3]['multiplicity'] = 'n'
    cls.validateDict['Output'].append(cls.testDict.copy())
    cls.validateDict['Output' ][0]['class'       ] = 'Files'
    cls.validateDict['Output' ][0]['type'        ] = ['']
    cls.validateDict['Output' ][0]['required'    ] = False
    cls.validateDict['Output' ][0]['multiplicity'] = 'n'
    cls.validateDict['Output' ][1]['class'       ] = 'DataObjects'
    cls.validateDict['Output' ][1]['type'        ] = ['PointSet','HistorySet']
    cls.validateDict['Output' ][1]['required'    ] = False
    cls.validateDict['Output' ][1]['multiplicity'] = 'n'
    cls.validateDict['Output'].append(cls.testDict.copy())
    cls.validateDict['Output' ][2]['class'       ] = 'Databases'
    cls.validateDict['Output' ][2]['type'        ] = ['HDF5']
    cls.validateDict['Output' ][2]['required'    ] = False
    cls.validateDict['Output' ][2]['multiplicity'] = 'n'
    cls.validateDict['Output'].append(cls.testDict.copy())
    cls.validateDict['Output' ][3]['class'       ] = 'OutStreams'
    cls.validateDict['Output' ][3]['type'        ] = ['Plot','Print']
    cls.validateDict['Output' ][3]['required'    ] = False
    cls.validateDict['Output' ][3]['multiplicity'] = 'n'
    cls.validateDict['Function'] = [cls.testDict.copy()]
    cls.validateDict['Function'  ][0]['class'       ] = 'Functions'
    cls.validateDict['Function'  ][0]['type'        ] = ['External','Internal']
    cls.validateDict['Function'  ][0]['required'    ] = False
    cls.validateDict['Function'  ][0]['multiplicity'] = 1
    cls.validateDict['ROM'] = [cls.testDict.copy()]
    cls.validateDict['ROM'       ][0]['class'       ] = 'Models'
    cls.validateDict['ROM'       ][0]['type'        ] = ['ROM']
    cls.validateDict['ROM'       ][0]['required'    ] = False
    cls.validateDict['ROM'       ][0]['multiplicity'] = 1
    cls.validateDict['KDD'] = [cls.testDict.copy()]
    cls.validateDict['KDD'       ][0]['class'       ] = 'Models'
    cls.validateDict['KDD'       ][0]['type'        ] = ['KDD']
    cls.validateDict['KDD'       ][0]['required'    ] = False
    cls.validateDict['KDD'       ][0]['multiplicity'] = 'n'

  def __init__(self,runInfoDict):
    """
      Constructor
      @ In, runInfoDict, dict, the dictionary containing the runInfo (read in the XML input file)
      @ Out, None
    """
    Model.__init__(self,runInfoDict)
    self.input  = {}     # input source
    self.action = None   # action
    self.workingDir = ''
    self.printTag = 'POSTPROCESSOR MODEL'

  def whatDoINeed(self):
    """
      This method is used mainly by the Simulation class at the Step construction stage.
      It is used for inquiring the class, which is implementing the method, about the kind of objects the class needs to
      be initialize. It is an abstract method -> It must be implemented in the derived class!
      NB. In this implementation, the method only calls the self.interface.whatDoINeed() method
      @ In, None
      @ Out, needDict, dict, dictionary of objects needed (class:tuple(object type{if None, Simulation does not check the type}, object name))
    """
    return self.interface.whatDoINeed()

  def generateAssembler(self,initDict):
    """
      This method is used mainly by the Simulation class at the Step construction stage.
      It is used for sending to the instanciated class, which is implementing the method, the objects that have been requested through "whatDoINeed" method
      It is an abstract method -> It must be implemented in the derived class!
      NB. In this implementation, the method only calls the self.interface.generateAssembler(initDict) method
      @ In, initDict, dict, dictionary ({'mainClassName(e.g., Databases):{specializedObjectName(e.g.,DatabaseForSystemCodeNamedWolf):ObjectInstance}'})
      @ Out, None
    """
    self.interface.generateAssembler(initDict)

  def _readMoreXML(self,xmlNode):
    """
      Function to read the portion of the xml input that belongs to this specialized class
      and initialize some stuff based on the inputs got
      @ In, xmlNode, xml.etree.ElementTree.Element, Xml element node
      @ Out, None
    """
    Model._readMoreXML(self, xmlNode)
    self.interface = PostProcessors.returnInstance(self.subType,self)
    self.interface._readMoreXML(xmlNode)

  def getInitParams(self):
    """
      This function is called from the base class to print some of the information inside the class.
      Whatever is permanent in the class and not inherited from the parent class should be mentioned here
      The information is passed back in the dictionary. No information about values that change during the simulation are allowed
      @ In, None
      @ Out, paramDict, dict, dictionary containing the parameter names as keys
        and each parameter's initial value as the dictionary values
    """
    paramDict = Model.getInitParams(self)
    return paramDict

  def initialize(self,runInfo,inputs, initDict=None):
    """
      this needs to be over written if a re initialization of the model is need it gets called at every beginning of a step
      after this call the next one will be run
      @ In, runInfo, dict, it is the run info from the jobHandler
      @ In, inputs, list, it is a list containing whatever is passed with an input role in the step
      @ In, initDict, dict, optional, dictionary of all objects available in the step is using this model
    """
    self.workingDir               = os.path.join(runInfo['WorkingDir'],runInfo['stepName']) #generate current working dir
    self.interface.initialize(runInfo, inputs, initDict)
    self.mods = self.mods + list(set(utils.returnImportModuleString(inspect.getmodule(PostProcessors),True)) - set(self.mods))

  def run(self,Input,jobHandler):
    """
      Method that performs the actual run of the Post-Processor model
      @ In,  Input, object, object contained the data to process. (inputToInternal output)
      @ In,  jobHandler, JobHandler instance, the global job handler instance
      @ Out, None
    """
    if len(Input) > 0 : jobHandler.submitDict['Internal']((Input,),self.interface.run,str(0),modulesToImport = self.mods, forceUseThreads = True)
    else: jobHandler.submitDict['Internal']((None,),self.interface.run,str(0),modulesToImport = self.mods, forceUseThreads = True)

  def collectOutput(self,finishedjob,output,options=None):
    """
      Method that collects the outputs from the previous run
      @ In, finishedJob, InternalRunner object, instance of the run just finished
      @ In, output, "DataObjects" object, output where the results of the calculation needs to be stored
      @ In, options, dict, optional, dictionary of options that can be passed in when the collect of the output is performed by another model (e.g. EnsembleModel)
      @ Out, None
    """
    self.interface.collectOutput(finishedjob,output)

  def createNewInput(self,myInput,samplerType,**Kwargs):
    """
      this function have to return a new input that will be submitted to the model, it is called by the sampler
      here only a PointSet is accepted a local copy of the values is performed.
      For a PointSet, only the last set of entries is copied
      The copied values are returned as a dictionary back
      @ In, myInput, list, the inputs (list) to start from to generate the new one
      @ In, samplerType, string, is the type of sampler that is calling to generate a new input
      @ In, **Kwargs, dict,  is a dictionary that contains the information coming from the sampler,
           a mandatory key is the sampledVars'that contains a dictionary {'name variable':value}
      @ Out, createNewInput, tuple, return the new input in a tuple form
    """
    return self.interface.inputToInternal(self,myInput)
#
#
#
#
class EnsembleModel(Dummy, Assembler):
  """
    EnsembleModel class. This class is aimed to create a comunication 'pipe' among different models in terms of Input/Output relation
  """
  @classmethod
  def specializeValidateDict(cls):
    """
      This method describes the types of input accepted with a certain role by the model class specialization
      Being this class an essembler class, all the Inputs
      @ In, None
      @ Out, None
    """
    cls.validateDict['Output'].append(cls.testDict.copy())
    cls.validateDict['Output' ][1]['class'       ] = 'DataObjects'
    cls.validateDict['Output' ][1]['type'        ] = ['PointSet']
    cls.validateDict['Output' ][1]['required'    ] = False
    cls.validateDict['Output' ][1]['multiplicity'] = 'n'
    cls.validateDict['Output'].append(cls.testDict.copy())
    cls.validateDict['Output' ][2]['class'       ] = 'Databases'
    cls.validateDict['Output' ][2]['type'        ] = ['HDF5']
    cls.validateDict['Output' ][2]['required'    ] = False
    cls.validateDict['Output' ][2]['multiplicity'] = 'n'
    cls.validateDict['Output'].append(cls.testDict.copy())
    cls.validateDict['Output' ][3]['class'       ] = 'OutStreams'
    cls.validateDict['Output' ][3]['type'        ] = ['Plot','Print']
    cls.validateDict['Output' ][3]['required'    ] = False
    cls.validateDict['Output' ][3]['multiplicity'] = 'n'

  def __init__(self,runInfoDict):
    """
      Constructor
      @ In, runInfoDict, dict, the dictionary containing the runInfo (read in the XML input file)
      @ Out, None
    """
    Dummy.__init__(self,runInfoDict)
    self.modelsDictionary         = {}           # dictionary of models that are going to be assembled {'modelName':{'Input':[in1,in2,..,inN],'Output':[out1,out2,..,outN],'Instance':Instance}}
    self.activatePicard           = False
    self.printTag = 'EnsembleModel MODEL'
    self.addAssemblerObject('Model','n',True)
    self.addAssemblerObject('TargetEvaluation','n')
    self.addAssemblerObject('Input','n')
    self.tempTargetEvaluations = {}
    self.maxIterations         = 30
    self.convergenceTol        = 1.e-3
    self.initialConditions     = {}
    self.ensembleModelGraph    = None
    self.lockSystem = threading.RLock()

  def localInputAndChecks(self,xmlNode):
    """
      Function to read the portion of the xml input that belongs to this specialized class
      and initialize some stuff based on the inputs got
      @ In, xmlNode, xml.etree.ElementTree.Element, Xml element node
      @ Out, None
    """
    Dummy.localInputAndChecks(self, xmlNode)
    for child in xmlNode:
      if child.tag not in  ["Model","settings"]: self.raiseAnError(IOError, "Expected <Model> or <settings> tag. Got "+child.tag)
      if child.tag == 'Model':
        modelName = child.text.strip()
        self.modelsDictionary[modelName] = {'TargetEvaluation':None,'Instance':None,'Input':[]}
        for childChild in child:
          try                  : self.modelsDictionary[modelName][childChild.tag].append(childChild.text.strip())
          except AttributeError: self.modelsDictionary[modelName][childChild.tag] = childChild.text.strip()
        if self.modelsDictionary[modelName].values().count(None) != 1: self.raiseAnError(IOError, "TargetEvaluation xml block needs to be inputted!")
        #if len(self.modelsDictionary[child.text.strip()].values()) > 2: self.raiseAnError(IOError, "TargetEvaluation xml block is the only XML sub-block allowed!")
        #if 'inputNames' not in child.attrib.keys(): self.raiseAnError(IOError, "inputNames attribute for Model" + child.text.strip() +" has not been inputted!")
        #self.modelsDictionary[modelName]['inputNames'] = [utils.toStrish(inpName) for inpName in child.attrib["inputNames"].split(",")]
        if len(self.modelsDictionary[modelName]['Input']) == 0 : self.raiseAnError(IOError, "Input XML node for Model" + modelName +" has not been inputted!")
        if len(self.modelsDictionary[modelName].values()) > 3  : self.raiseAnError(IOError, "TargetEvaluation and Input XML blocks are the only XML sub-blocks allowed!")
      if child.tag == 'settings':
        self.__readSettings(child)
    if len(self.modelsDictionary.keys()) < 2: self.raiseAnError(IOError, "The EnsembleModel needs at least 2 models to be constructed!")

  def __readSettings(self, xmlNode):
    """
      Method to read the ensemble model settings from XML input files
      @ In, xmlNode, xml.etree.ElementTree.Element, Xml element node
      @ Out, None
    """
    for child in xmlNode:
      if child.tag == 'maxIterations'    : self.maxIterations  = int(child.text)
      if child.tag == 'tolerance'        : self.convergenceTol = float(child.text)
      if child.tag == 'initialConditions':
        for var in child:
          if "repeat" in var.attrib.keys():
            self.initialConditions[var.tag] = np.repeat([float(var.text.split()[0])], int(var.attrib['repeat'])) #np.array([float(var.text.split()[0]) for _ in range(int(var.attrib['repeat']))])
          else:
            self.initialConditions[var.tag] = np.array(var.text.split())


  def __findMatchingModel(self,what,subWhat):
    """
      Method to find the matching models with respect a some input/output. If not found, return None
      @ In, what, string, "Input" or "Output"
      @ In, subWhat, string, a keyword that needs to be contained in "what" for the mathching model
      @ Out, models, list, list of model names that match the key subWhat
    """
    models = []
    for key, value in self.modelsDictionary.items():
      if subWhat in value[what]: models.append(key)
    if len(models) == 0: models = None
    return models


#   def findPath(self, graph, start_vertex, end_vertex, path=[]):
#     """
#     find a path from start_vertex to end_vertex
#           in graph
#     """
#     graph = self.__graph_dict
#     path = path + [start_vertex]
#     if start_vertex == end_vertex:
#         return path
#     if start_vertex not in graph:
#         return None
#     for vertex in graph[start_vertex]:
#       if vertex not in path:
#         extended_path = self.findPath(graph,vertex,end_vertex,path)
#         if extended_path:return extended_path
#     return None


  def __getExecutionList(self, orderedNodes, allPath):
    """
      Method to get the execution list
      @ In, orderedNodes, list, list of models ordered based on the input/output relationships
      @ In, allPath, list, list of lists containing all the path from orderedNodes[0] to orderedNodes[-1]
      @ Out, executionList, list, list of lists with the execution order (e.g. [[model1],[model2.1,model2.2],[model3], etc.]
    """
    numberPath = len(allPath)
    maxComponents = 0
    for path in allPath:
      if len(path) > maxComponents: maxComponents = len(path)
    executionList = [ [] for _ in range(maxComponents)]
    executionCounter = -1
    for node in orderedNodes:
      nodeCtn = 0
      for path in allPath:
        if node in path: nodeCtn +=1
      if nodeCtn == numberPath:
        executionCounter+=1
        executionList[executionCounter] = [node]
      else:
        previousNodesInPath = []
        for path in allPath:
          if path.count(node) > 0: previousNodesInPath.append(path[path.index(node)-1])
        for previousNode in previousNodesInPath:
          if previousNode in executionList[executionCounter]:
            executionCounter+=1
            break
        executionList[executionCounter].append(node)
    return executionList


  def initialize(self,runInfo,inputs,initDict=None):
    """
      Method to initialize the EnsembleModel
      @ In, runInfo is the run info from the jobHandler
      @ In, inputs is a list containing whatever is passed with an input role in the step
      @ In, initDict, optional, dictionary of all objects available in the step is using this model
      @ Out, None
    """
<<<<<<< HEAD
    moldelNodes = {}
=======
    self.tree = TreeStructure.NodeTree(self.messageHandler,TreeStructure.Node(self.messageHandler,self.name))
    rootNode = self.tree.getrootnode()
>>>>>>> f3dca150
    for modelIn in self.assemblerDict['Model']:
      self.modelsDictionary[modelIn[2]]['Instance'] = modelIn[3]
      inputInstancesForModel = []
      for input in self.modelsDictionary[modelIn[2]]['Input']: inputInstancesForModel.append( self.retrieveObjectFromAssemblerDict('Input',input))
      self.modelsDictionary[modelIn[2]]['InputObject'] = inputInstancesForModel
      self.modelsDictionary[modelIn[2]]['Instance'].initialize(runInfo,inputInstancesForModel,initDict)
      for mm in self.modelsDictionary[modelIn[2]]['Instance'].mods:
        if mm not in self.mods: self.mods.append(mm)
<<<<<<< HEAD
      self.modelsDictionary[modelIn[2]]['TargetEvaluation'] = self.retrieveObjectFromAssemblerDict('TargetEvaluation',self.modelsDictionary[modelIn[2]]['TargetEvaluation'])
      self.tempTargetEvaluations[modelIn[2]]                 = copy.deepcopy(self.modelsDictionary[modelIn[2]]['TargetEvaluation'])
      #if type(self.tempTargetEvaluations[modelIn[2]]).__name__ != 'PointSet': self.raiseAnError(IOError, "The TargetEvaluation needs to be an instance of PointSet. Got "+type(self.tempTargetEvaluations[modelIn[2]]).__name__)
      self.modelsDictionary[modelIn[2]]['Input' ] = self.modelsDictionary[modelIn[2]]['TargetEvaluation'].getParaKeys("inputs")
      self.modelsDictionary[modelIn[2]]['Output'] = self.modelsDictionary[modelIn[2]]['TargetEvaluation'].getParaKeys("outputs")
      modelNode = TreeStructure.Node(modelIn[2])
      modelNode.add( 'inputs', self.modelsDictionary[modelIn[2]]['TargetEvaluation'].getParaKeys("inputs"))
      modelNode.add('outputs', self.modelsDictionary[modelIn[2]]['TargetEvaluation'].getParaKeys("outputs"))
      moldelNodes[modelIn[2]] = modelNode

=======
    for targetEval in self.assemblerDict['TargetEvaluation']:
      for modelIn in self.modelsDictionary.keys():
        if targetEval[2] == self.modelsDictionary[modelIn]['TargetEvaluation']:
          self.modelsDictionary[modelIn]['TargetEvaluation'] = targetEval[3]
          self.tempTargetEvaluations[modelIn]                = copy.deepcopy(targetEval[3])
          if type(targetEval[3]).__name__ != 'PointSet': self.raiseAnError(IOError, "The TargetEvaluation needs to be an instance of PointSet. Got "+type(targetEval[3]).__name__)
          self.modelsDictionary[modelIn]['Input'] = targetEval[3].getParaKeys("inputs")
          self.modelsDictionary[modelIn]['Output'] = targetEval[3].getParaKeys("outputs")
          modelNode = TreeStructure.Node(self.messageHandler,modelIn)
          modelNode.add( 'inputs', targetEval[3].getParaKeys("inputs"))
          modelNode.add('outputs', targetEval[3].getParaKeys("outputs"))
          rootNode.appendBranch(modelNode)
          break
>>>>>>> f3dca150
    # construct chain connections
    modelsToOutputModels  = dict.fromkeys(self.modelsDictionary.keys(),None)

    for modelIn in self.modelsDictionary.keys():
      outputMatch = []
      for i in range(len(self.modelsDictionary[modelIn]['Output'])):
        match = self.__findMatchingModel('Input',self.modelsDictionary[modelIn]['Output'][i])
        outputMatch.extend(match if match is not None else [])
      outputMatch = list(set(outputMatch))
      modelsToOutputModels[modelIn] = outputMatch
    orderList        = self.modelsDictionary.keys()
    for modelIn in self.modelsDictionary.keys():
      for i in range(len(self.modelsDictionary[modelIn]['Input'])):
        inputMatch   = self.__findMatchingModel('Output',self.modelsDictionary[modelIn]['Input'][i])
        if inputMatch is not None:
          for match in inputMatch:
            indexModelIn = orderList.index(modelIn)
            orderList.pop(indexModelIn)
            orderList.insert(int(max(orderList.index(match)+1,indexModelIn)), modelIn)
    # construct the ensemble model directed graph 
    self.ensembleModelGraph = directedGraph.graphObject(modelsToOutputModels)
    # make some checks
    if not self.ensembleModelGraph.isConnected(): 
      isolatedModels = self.ensembleModelGraph.findIsolatedVertices()
      self.raiseAnError(IOError, "Some models are not connected: "+' '.join(isolatedModels)) 
    # get all paths
    allPath = self.ensembleModelGraph.findAllPaths(orderList[0],orderList[-1])
    ###################################################
    # to be removed once executionList can be handled #
    self.orderList = orderList                        #
    ###################################################
    if len(allPath) > 1: self.executionList = self.__getExecutionList(orderList,allPath)
    else               : self.executionList = allPath[-1]
    # check if Picard needs to be activated
    self.activatePicard = self.ensembleModelGraph.isALoop()
    if self.activatePicard:
      self.raiseAMessage("EnsembleModel connections determined a non-linear system. Picard's iterations activated!")
      if len(self.initialConditions.keys()) == 0: self.raiseAnError(IOError,"Picard's iterations mode activated but no intial conditions provided!")
    else                  : self.raiseAMessage("EnsembleModel connections determined a linear system. Picard's iterations not activated!")

    self.allOutputs = []
    for modelIn in self.modelsDictionary.keys():
      for modelInOut in self.modelsDictionary[modelIn]['Output']:
        if modelInOut not in self.allOutputs: self.allOutputs.append(modelInOut)
    self.needToCheckInputs = True    
            
  def getInitParams(self):
    """
      Method used to export to the printer in the base class the additional PERMANENT your local class have
      @ In, None
      @ Out, tempDict, dict, dictionary to be updated. {'attribute name':value}
    """
    tempDict = OrderedDict()
    tempDict['Models contained in EnsembleModel are '] = self.modelsDictionary.keys()
    for modelIn in self.modelsDictionary.keys():
      tempDict['Model '+modelIn+' TargetEvaluation is '] = self.modelsDictionary[modelIn]['TargetEvaluation']
      tempDict['Model '+modelIn+' Inputs are '] = self.modelsDictionary[modelIn]['Input']
    return tempDict
    
  def getCurrentSetting(self):
    return {} 
    
  def __selectInputSubset(self,modelName, kwargs ):
    """
      Method aimed to select the input subset for a certain model
      @ In, modelName, string, the model name
      @ In, kwargs , dict, the kwarded dictionary where the sampled vars are stored
      @ Out, selectedKwargs , dict, the subset of variables (in a swallow copy of the kwargs  dict)
    """
    selectedKwargs = copy.copy(kwargs)
    selectedKwargs['SampledVars'], selectedKwargs['SampledVarsPb'] = {}, {}
    for key in kwargs["SampledVars"].keys():
      if key in self.modelsDictionary[modelName]['Input']:
        selectedKwargs['SampledVars'][key], selectedKwargs['SampledVarsPb'][key] =  kwargs["SampledVars"][key],  kwargs["SampledVarsPb"][key] if 'SampledVarsPb' in kwargs.keys() else 1.0
    return copy.deepcopy(selectedKwargs)

  def _inputToInternal(self, myInput, sampledVarsKeys, full=False):
    """
      Transform it in the internal format the provided input. myInput could be either a dictionary (then nothing to do) or one of the admitted data
      This method is used only for the sub-models that are INTERNAL (not for Code models)
      @ In, myInput, object, the object that needs to be manipulated
      @ In, sampledVarsKeys, list, list of variables that partecipate to the sampling
      @ In, full, bool, optional, does the full input needs to be retrieved or just the last element?
      @ Out, initialConversion, dict, the manipulated input
    """
    initialConversion = Dummy._inputToInternal(self, myInput, full)
    for key in initialConversion.keys():
      if key not in sampledVarsKeys: initialConversion.pop(key)
    return initialConversion

  def createNewInput(self,myInput,samplerType,**Kwargs):
    """
      this function have to return a new input that will be submitted to the model, it is called by the sampler
      @ In, myInput, list, the inputs (list) to start from to generate the new one
      @ In, samplerType, string, is the type of sampler that is calling to generate a new input
      @ In, **Kwargs, dict,  is a dictionary that contains the information coming from the sampler,
           a mandatory key is the sampledVars'that contains a dictionary {'name variable':value}
      @ Out, newInputs, dict, dict that returns the new inputs for each sub-model
    """
    # check if all the inputs of the submodule are covered by the sampled vars and Outputs of the other sub-models
    if self.needToCheckInputs: allCoveredVariables = list(set(self.allOutputs + Kwargs['SampledVars'].keys()))
    newInputs                     = {}
    identifier                    = Kwargs['prefix']
    newInputs['prefix']           = identifier
    for modelIn, specs in self.modelsDictionary.items():
      if self.needToCheckInputs:
        for inp in specs['Input']:
          if inp not in allCoveredVariables: 
            self.raiseAnError(RuntimeError,"for sub-model "+ modelIn + " the input "+inp+" has not been found among other models' outputs and sampled variables!")
      newKwargs = self.__selectInputSubset(modelIn,Kwargs)
      #inputForModel = []
      #for input in myInput:
      #  if input.name in self.modelsDictionary[modelIn]['inputNames']: inputForModel.append(input)
      #if len(inputForModel) == 0: self.raiseAnError(IOError,"inputs " + " ".join(self.modelsDictionary[modelIn]['inputNames']) + " has not been found!")
      inputDict = [self._inputToInternal(self.modelsDictionary[modelIn]['InputObject'][0],newKwargs['SampledVars'].keys())] if specs['Instance'].type != 'Code' else  self.modelsDictionary[modelIn]['InputObject']
      newInputs[modelIn] = specs['Instance'].createNewInput(inputDict,samplerType,**newKwargs)
      if specs['Instance'].type == 'Code': newInputs[modelIn][1]['originalInput'] = inputDict
    self.needToCheckInputs = False
    return copy.deepcopy(newInputs)

  def collectOutput(self,finishedJob,output):
    """
      Method that collects the outputs from the previous run
      @ In, finishedJob, ClientRunner object, instance of the run just finished
      @ In, output, "DataObjects" object, output where the results of the calculation needs to be stored
      @ Out, None
    """
    if finishedJob.getEvaluation() == -1: self.raiseAnError(RuntimeError,"Job " + finishedJob.identifier +" failed!")
    inputs, out = finishedJob.getEvaluation()[:2]
    exportDict = {'inputSpaceParams':{},'outputSpaceParams':{},'metadata':{}}
    outcomes, targetEvaluations = out
    for modelIn in self.modelsDictionary.keys():
      # update TargetEvaluation
      inputsValues               = targetEvaluations[modelIn].getParametersValues('inputs', nodeId = 'RecontructEnding')
      unstructuredInputsValues   = targetEvaluations[modelIn].getParametersValues('unstructuredInputs', nodeId = 'RecontructEnding')
      outputsValues              = targetEvaluations[modelIn].getParametersValues('outputs', nodeId = 'RecontructEnding')
      metadataValues             = targetEvaluations[modelIn].getAllMetadata(nodeId = 'RecontructEnding')
      inputsValues  = inputsValues if targetEvaluations[modelIn].type != 'HistorySet' else inputsValues.values()[-1]
      if len(unstructuredInputsValues.keys()) > 0: 
        unstructuredInputsValues  = unstructuredInputsValues if targetEvaluations[modelIn].type != 'HistorySet' else unstructuredInputsValues.values()[-1]
        inputsValues.update(unstructuredInputsValues)
      outputsValues  = outputsValues if targetEvaluations[modelIn].type != 'HistorySet' else outputsValues.values()[-1]

      for key in targetEvaluations[modelIn].getParaKeys('inputs'):
        self.modelsDictionary[modelIn]['TargetEvaluation'].updateInputValue (key,inputsValues[key])
      for key in targetEvaluations[modelIn].getParaKeys('outputs'):
        self.modelsDictionary[modelIn]['TargetEvaluation'].updateOutputValue (key,outputsValues[key])
      for key in metadataValues.keys():
        self.modelsDictionary[modelIn]['TargetEvaluation'].updateMetadata(key,metadataValues[key])
      # end of update of TargetEvaluation
      for typeInfo,values in outcomes[modelIn].items():
        for key in values.keys(): exportDict[typeInfo][key] = np.asarray(values[key])
      if output.name == self.modelsDictionary[modelIn]['TargetEvaluation'].name: self.raiseAnError(RuntimeError, "The Step output can not be one of the target evaluation outputs!")
    if output.type == 'HDF5': output.addGroupDataObjects({'group':self.name+str(finishedJob.identifier)},exportDict,False)
    else:
      for key in exportDict['inputSpaceParams' ] :
        if key in output.getParaKeys('inputs') : output.updateInputValue (key,exportDict['inputSpaceParams' ][key],options={'acceptArrayRealizations':True})
      for key in exportDict['outputSpaceParams'] :
        if key in output.getParaKeys('outputs'): output.updateOutputValue(key,exportDict['outputSpaceParams'][key])
      for key in exportDict['metadata'] :  output.updateMetadata(key,exportDict['metadata'][key][-1])

  def getAdditionalInputEdits(self,inputInfo):
    """
      Collects additional edits for the sampler to use when creating a new input. In this case, it calls all the getAdditionalInputEdits methods
      of the sub-models
      @ In, inputInfo, dict, dictionary in which to add edits
      @ Out, None.
    """
    for modelIn in self.modelsDictionary.keys(): self.modelsDictionary[modelIn]['Instance'].getAdditionalInputEdits(inputInfo)

  def run(self,Input,jobHandler):
    """
      Method to run the essembled model
      @ In, Input, object, object contained the data to process. (inputToInternal output)
      @ In, jobHandler, JobHandler instance, the global job handler instance
      @ Out, None
    """
    for mm in utils.returnImportModuleString(jobHandler):
      if mm not in self.mods: self.mods.append(mm)
    jobHandler.submitDict['InternalClient'](((copy.deepcopy(Input),jobHandler),), self.__externalRun,str(Input['prefix']))

  def __retrieveDependentOutput(self,modelIn,listOfOutputs, typeOutputs):
    """
      This method is aimed to retrieve the values of the output of the models on which the modelIn depends on
      @ In, modelIn, string, name of the model for which the dependent outputs need to be
      @ In, listOfOutputs, list, list of dictionary outputs ({modelName:dictOfOutputs})
      @ Out, dependentOutputs, dict, the dictionary of outputs the modelIn needs
    """
    dependentOutputs = {}
    for previousOutputs, outputType in zip(listOfOutputs,typeOutputs):
      if len(previousOutputs.values()) > 0:
        for input in self.modelsDictionary[modelIn]['Input']:
          if input in previousOutputs.keys(): dependentOutputs[input] =  previousOutputs[input][-1] if outputType != 'HistorySet' else np.asarray(previousOutputs[input])
    return dependentOutputs

  def __externalRun(self,inRun):
    """
      Method that performs the actual run of the essembled model (separated from run method for parallelization purposes)
      @ In, inRun, tuple, tuple of Inputs (inRun[0] actual input, inRun[1] jobHandler instance )
      @ Out, returnEvaluation, tuple, the results of the essembled model:
                               - returnEvaluation[0] dict of results from each sub-model,
                               - returnEvaluation[1] the dataObjects where the projection of each model is stored
    """
    Input, jobHandler = inRun[0], inRun[1]
    identifier = Input.pop('prefix')
    #with self.lockSystem:
    for modelIn in self.orderList:
      self.tempTargetEvaluations[modelIn].resetData()
    tempTargetEvaluations = copy.deepcopy(self.tempTargetEvaluations)
    #modelsTargetEvaluations[modelIn] = copy.deepcopy(self.modelsDictionary[modelIn]['TargetEvaluation'])
    residueContainer = dict.fromkeys(self.modelsDictionary.keys())
    gotOutputs  = [{}]*len(self.orderList)
    typeOutputs = ['']*len(self.orderList)
    if self.activatePicard:
      for modelIn in self.orderList:
        residueContainer[modelIn] = {'residue':{},'iterValues':[{}]*2}
        for out in self.modelsDictionary[modelIn]['Output']:
          residueContainer[modelIn]['residue'][out], residueContainer[modelIn]['iterValues'][0][out], residueContainer[modelIn]['iterValues'][1][out] = np.zeros(1), np.zeros(1), np.zeros(1)
    maxIterations, iterationCount = (self.maxIterations, 0) if self.activatePicard else (1 , 0)
    #if self.activatePicard: maxIterations, iterationCount = self.maxIterations, 0 if self.activatePicard else 1 , 0
    #else                  : maxIterations, iterationCount = 1 , 0
    while iterationCount < maxIterations:
      returnDict     = {}
      iterationCount += 1
      if self.activatePicard: self.raiseAMessage("Picard's Iteration "+ str(iterationCount))
      for modelCnt, modelIn in enumerate(self.orderList):
        dependentOutput = self.__retrieveDependentOutput(modelIn, gotOutputs, typeOutputs)
        if iterationCount == 1  and self.activatePicard:
          try              : sampledVars = Input[modelIn][0][1]['SampledVars'].keys()
          except           : sampledVars = Input[modelIn][1]['SampledVars'].keys()
          for initCondToSet in [x for x in self.modelsDictionary[modelIn]['Input'] if x not in set(dependentOutput.keys()+sampledVars)]:
            if initCondToSet in self.initialConditions.keys(): dependentOutput[initCondToSet] = np.asarray(self.initialConditions[initCondToSet])
            else                                             : self.raiseAnError(IOError,"No initial conditions provided for variable "+ initCondToSet)
        Input[modelIn]  = self.modelsDictionary[modelIn]['Instance'].updateInputFromOutside(Input[modelIn], dependentOutput)
        try              : Input[modelIn][0][1]['prefix'], Input[modelIn][0][1]['uniqueHandler'] = modelIn+"|"+identifier, self.name+identifier
        except           : Input[modelIn][1]['prefix'   ], Input[modelIn][1]['uniqueHandler'   ] = modelIn+"|"+identifier, self.name+identifier
        nextModel = False
        while not nextModel:
          moveOn = False
          while not moveOn:
            if jobHandler.howManyFreeSpots() > 0:
              self.modelsDictionary[modelIn]['Instance'].run(copy.deepcopy(Input[modelIn]),jobHandler)
              while not jobHandler.isThisJobFinished(modelIn+"|"+identifier): time.sleep(1.e-3)
              nextModel, moveOn = True, True
            else: time.sleep(1.e-3)
          # get job that just finished
          finishedRun = jobHandler.getFinished(jobIdentifier = modelIn+"|"+identifier, uniqueHandler=self.name+identifier)
          if finishedRun[0].getEvaluation() == -1:
            for modelToRemove in self.orderList:
              if modelToRemove != modelIn: jobHandler.getFinished(jobIdentifier = modelToRemove + "|" + identifier, uniqueHandler = self.name + identifier)
            self.raiseAnError(RuntimeError,"The Model "+modelIn + " failed!")
          # get back the output in a general format
          self.modelsDictionary[modelIn]['Instance'].finalizeModelOutput(finishedRun[0])
          self.modelsDictionary[modelIn]['Instance'].collectOutput(finishedRun[0],tempTargetEvaluations[modelIn],options={'acceptArrayRealizations':True})
          returnDict[modelIn]  = {}
          responseSpace = tempTargetEvaluations[modelIn].getParametersValues('outputs', nodeId = 'RecontructEnding')
          inputSpace    = tempTargetEvaluations[modelIn].getParametersValues('inputs', nodeId = 'RecontructEnding')
          typeOutputs[modelCnt] = tempTargetEvaluations[modelIn].type
          gotOutputs[modelCnt]  = responseSpace if typeOutputs[modelCnt] != 'HistorySet' else responseSpace.values()[-1]
          #store the result in return dictionary
          returnDict[modelIn]['outputSpaceParams'] = gotOutputs[modelCnt]
          returnDict[modelIn]['inputSpaceParams' ] = inputSpace if typeOutputs[modelCnt] != 'HistorySet' else inputSpace.values()[-1]
          returnDict[modelIn]['metadata'         ] = tempTargetEvaluations[modelIn].getAllMetadata()
          #returnDict[modelIn] = {'outputSpaceParams':gotOutputs[modelCnt],'inputSpaceParams':tempTargetEvaluations[modelIn].getParametersValues('inputs', nodeId = 'RecontructEnding'),'metadata':tempTargetEvaluations[modelIn].getAllMetadata()}
          if self.activatePicard:
            # compute residue
            residueContainer[modelIn]['iterValues'][1] = copy.copy(residueContainer[modelIn]['iterValues'][0])
            for out in gotOutputs[modelCnt].keys():
              residueContainer[modelIn]['iterValues'][0][out] = copy.copy(gotOutputs[modelCnt][out])
              if iterationCount == 1: residueContainer[modelIn]['iterValues'][1][out] = np.zeros(len(residueContainer[modelIn]['iterValues'][0][out]))
            for out in gotOutputs[modelCnt].keys():
              residueContainer[modelIn]['residue'][out] = abs(np.asarray(residueContainer[modelIn]['iterValues'][0][out]) - np.asarray(residueContainer[modelIn]['iterValues'][1][out]))
            residueContainer[modelIn]['Norm'] =  np.linalg.norm(np.asarray(residueContainer[modelIn]['iterValues'][1].values())-np.asarray(residueContainer[modelIn]['iterValues'][0].values()))
      if self.activatePicard:
        iterZero, iterOne = [],[]
        for modelIn in self.orderList:
          iterZero += residueContainer[modelIn]['iterValues'][0].values()
          iterOne  += residueContainer[modelIn]['iterValues'][1].values()
        residueContainer['TotalResidue'] = np.linalg.norm(np.asarray(iterOne)-np.asarray(iterZero))
        self.raiseAMessage("Picard's Iteration Norm: "+ str(residueContainer['TotalResidue']))
        if residueContainer['TotalResidue'] <= self.convergenceTol:
          self.raiseAMessage("Picard's Iteration converged. Norm: "+ str(residueContainer['TotalResidue']))
          break
#       modelCnt = -1
#       for executionLevel in self.executionList:
# 
#         for modelIn in executionLevel:
#           modelCnt+=1
#         #for modelCnt, modelIn in enumerate(self.orderList):
#           dependentOutput = self.__retrieveDependentOutput(modelIn, gotOutputs, typeOutputs)
#           if iterationCount == 1  and self.activatePicard:
#             try              : sampledVars = Input[modelIn][0][1]['SampledVars'].keys()
#             except           : sampledVars = Input[modelIn][1]['SampledVars'].keys()
#             for initCondToSet in [x for x in self.modelsDictionary[modelIn]['Input'] if x not in set(dependentOutput.keys()+sampledVars)]:
#               if initCondToSet in self.initialConditions.keys(): dependentOutput[initCondToSet] = np.asarray(self.initialConditions[initCondToSet])
#               else                                             : self.raiseAnError(IOError,"No initial conditions provided for variable "+ initCondToSet)
#           Input[modelIn]  = self.modelsDictionary[modelIn]['Instance'].updateInputFromOutside(Input[modelIn], dependentOutput)
#           try              : Input[modelIn][0][1]['prefix'], Input[modelIn][0][1]['uniqueHandler'] = modelIn+"|"+identifier, self.name+identifier
#           except           : Input[modelIn][1]['prefix'   ], Input[modelIn][1]['uniqueHandler'   ] = modelIn+"|"+identifier, self.name+identifier
#         nextModel = False
#         while not nextModel:
#           moveOn = False
#           while not moveOn:
#             if jobHandler.howManyFreeSpots() > 0:
#               self.modelsDictionary[modelIn]['Instance'].run(copy.deepcopy(Input[modelIn]),jobHandler)
#               while not jobHandler.isThisJobFinished(modelIn+"|"+identifier): time.sleep(1.e-3)
#               nextModel, moveOn = True, True
#             else: time.sleep(1.e-3)
#           # get job that just finished
#           finishedRun = jobHandler.getFinished(jobIdentifier = modelIn+"|"+identifier, uniqueHandler=self.name+identifier)
#           if finishedRun[0].getEvaluation() == -1:
#             for modelToRemove in self.orderList:
#               if modelToRemove != modelIn: jobHandler.getFinished(jobIdentifier = modelToRemove + "|" + identifier, uniqueHandler = self.name + identifier)
#             self.raiseAnError(RuntimeError,"The Model "+modelIn + " failed!")
#           # get back the output in a general format
#           self.modelsDictionary[modelIn]['Instance'].collectOutput(finishedRun[0],tempTargetEvaluations[modelIn],options={'acceptArrayRealizations':True})
#           returnDict[modelIn]  = {}
#           responseSpace = tempTargetEvaluations[modelIn].getParametersValues('outputs', nodeId = 'RecontructEnding')
#           inputSpace    = tempTargetEvaluations[modelIn].getParametersValues('inputs', nodeId = 'RecontructEnding')
#           typeOutputs[modelCnt] = tempTargetEvaluations[modelIn].type
#           gotOutputs[modelCnt]  = responseSpace if typeOutputs[modelCnt] != 'HistorySet' else responseSpace.values()[-1]
#           #store the result in return dictionary
#           returnDict[modelIn]['outputSpaceParams'] = gotOutputs[modelCnt]
#           returnDict[modelIn]['inputSpaceParams' ] = inputSpace if typeOutputs[modelCnt] != 'HistorySet' else inputSpace.values()[-1]
#           returnDict[modelIn]['metadata'         ] = tempTargetEvaluations[modelIn].getAllMetadata()
#           #returnDict[modelIn] = {'outputSpaceParams':gotOutputs[modelCnt],'inputSpaceParams':tempTargetEvaluations[modelIn].getParametersValues('inputs', nodeId = 'RecontructEnding'),'metadata':tempTargetEvaluations[modelIn].getAllMetadata()}
#           if self.activatePicard:
#             # compute residue
#             residueContainer[modelIn]['iterValues'][1] = copy.copy(residueContainer[modelIn]['iterValues'][0])
#             for out in gotOutputs[modelCnt].keys():
#               residueContainer[modelIn]['iterValues'][0][out] = copy.copy(gotOutputs[modelCnt][out])
#               if iterationCount == 1: residueContainer[modelIn]['iterValues'][1][out] = np.zeros(len(residueContainer[modelIn]['iterValues'][0][out]))
#             for out in gotOutputs[modelCnt].keys():
#               residueContainer[modelIn]['residue'][out] = abs(np.asarray(residueContainer[modelIn]['iterValues'][0][out]) - np.asarray(residueContainer[modelIn]['iterValues'][1][out]))
#             residueContainer[modelIn]['Norm'] =  np.linalg.norm(np.asarray(residueContainer[modelIn]['iterValues'][1].values())-np.asarray(residueContainer[modelIn]['iterValues'][0].values()))
#       if self.activatePicard:
#         iterZero, iterOne = [],[]
#         for modelIn in self.orderList:
#           iterZero += residueContainer[modelIn]['iterValues'][0].values()
#           iterOne  += residueContainer[modelIn]['iterValues'][1].values()
#         residueContainer['TotalResidue'] = np.linalg.norm(np.asarray(iterOne)-np.asarray(iterZero))
#         self.raiseAMessage("Picard's Iteration Norm: "+ str(residueContainer['TotalResidue']))
#         if residueContainer['TotalResidue'] <= self.convergenceTol:
#           self.raiseAMessage("Picard's Iteration converged. Norm: "+ str(residueContainer['TotalResidue']))
#           break
    returnEvaluation = returnDict, tempTargetEvaluations
    return returnEvaluation
#
#
#
#
"""
 Factory......
"""
__base = 'model'
__interFaceDict = {}
__interFaceDict['Dummy'         ] = Dummy
__interFaceDict['ROM'           ] = ROM
__interFaceDict['ExternalModel' ] = ExternalModel
__interFaceDict['Code'          ] = Code
__interFaceDict['PostProcessor' ] = PostProcessor
__interFaceDict['EnsembleModel' ] = EnsembleModel
#__interFaceDict                   = (__interFaceDict.items()+CodeInterfaces.__interFaceDict.items()) #try to use this and remove the code interface
__knownTypes                      = list(__interFaceDict.keys())

#here the class methods are called to fill the information about the usage of the classes
for classType in __interFaceDict.values():
  classType.generateValidateDict()
  classType.specializeValidateDict()

def addKnownTypes(newDict):
  """
    Function to add in the module dictionaries the known types
    @ In, newDict, dict, the dict of known types
    @ Out, None
  """
  for name,value in newDict.items():
    __interFaceDict[name]=value
    __knownTypes.append(name)

def knownTypes():
  """
    Return the known types
    @ In, None
    @ Out, knownTypes, list, list of known types
  """
  return __knownTypes

needsRunInfo = True

def returnInstance(Type,runInfoDict,caller):
  """
    function used to generate a Model class
    @ In, Type, string, Model type
    @ Out, returnInstance, instance, Instance of the Specialized Model class
  """
  try: return __interFaceDict[Type](runInfoDict)
  except KeyError: caller.raiseAnError(NameError,'MODELS','not known '+__base+' type '+Type)

def validate(className,role,what,caller):
  """
    This is the general interface for the validation of a model usage
    @ In, className, string, the name of the class
    @ In, role, string, the role assumed in the Step
    @ In, what, string, type of object
    @ In, caller, instance, the instance of the caller
    @ Out, None
  """
  if className in __knownTypes: return __interFaceDict[className].localValidateMethod(role,what)
  else : caller.raiseAnError(IOError,'MODELS','the class '+str(className)+' it is not a registered model')<|MERGE_RESOLUTION|>--- conflicted
+++ resolved
@@ -1685,12 +1685,7 @@
       @ In, initDict, optional, dictionary of all objects available in the step is using this model
       @ Out, None
     """
-<<<<<<< HEAD
     moldelNodes = {}
-=======
-    self.tree = TreeStructure.NodeTree(self.messageHandler,TreeStructure.Node(self.messageHandler,self.name))
-    rootNode = self.tree.getrootnode()
->>>>>>> f3dca150
     for modelIn in self.assemblerDict['Model']:
       self.modelsDictionary[modelIn[2]]['Instance'] = modelIn[3]
       inputInstancesForModel = []
@@ -1699,7 +1694,6 @@
       self.modelsDictionary[modelIn[2]]['Instance'].initialize(runInfo,inputInstancesForModel,initDict)
       for mm in self.modelsDictionary[modelIn[2]]['Instance'].mods:
         if mm not in self.mods: self.mods.append(mm)
-<<<<<<< HEAD
       self.modelsDictionary[modelIn[2]]['TargetEvaluation'] = self.retrieveObjectFromAssemblerDict('TargetEvaluation',self.modelsDictionary[modelIn[2]]['TargetEvaluation'])
       self.tempTargetEvaluations[modelIn[2]]                 = copy.deepcopy(self.modelsDictionary[modelIn[2]]['TargetEvaluation'])
       #if type(self.tempTargetEvaluations[modelIn[2]]).__name__ != 'PointSet': self.raiseAnError(IOError, "The TargetEvaluation needs to be an instance of PointSet. Got "+type(self.tempTargetEvaluations[modelIn[2]]).__name__)
@@ -1709,22 +1703,6 @@
       modelNode.add( 'inputs', self.modelsDictionary[modelIn[2]]['TargetEvaluation'].getParaKeys("inputs"))
       modelNode.add('outputs', self.modelsDictionary[modelIn[2]]['TargetEvaluation'].getParaKeys("outputs"))
       moldelNodes[modelIn[2]] = modelNode
-
-=======
-    for targetEval in self.assemblerDict['TargetEvaluation']:
-      for modelIn in self.modelsDictionary.keys():
-        if targetEval[2] == self.modelsDictionary[modelIn]['TargetEvaluation']:
-          self.modelsDictionary[modelIn]['TargetEvaluation'] = targetEval[3]
-          self.tempTargetEvaluations[modelIn]                = copy.deepcopy(targetEval[3])
-          if type(targetEval[3]).__name__ != 'PointSet': self.raiseAnError(IOError, "The TargetEvaluation needs to be an instance of PointSet. Got "+type(targetEval[3]).__name__)
-          self.modelsDictionary[modelIn]['Input'] = targetEval[3].getParaKeys("inputs")
-          self.modelsDictionary[modelIn]['Output'] = targetEval[3].getParaKeys("outputs")
-          modelNode = TreeStructure.Node(self.messageHandler,modelIn)
-          modelNode.add( 'inputs', targetEval[3].getParaKeys("inputs"))
-          modelNode.add('outputs', targetEval[3].getParaKeys("outputs"))
-          rootNode.appendBranch(modelNode)
-          break
->>>>>>> f3dca150
     # construct chain connections
     modelsToOutputModels  = dict.fromkeys(self.modelsDictionary.keys(),None)
 

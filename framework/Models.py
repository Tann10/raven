--- conflicted
+++ resolved
@@ -267,13 +267,7 @@
     if set(list(Kwargs['SampledVars'].keys())+list(inputDict.keys())) != set(list(inputDict.keys())):
       self.raiseAnError(IOError,'When trying to sample the input for the model '+self.name+' of type '+self.type+' the sampled variable are '+str(Kwargs['SampledVars'].keys())+' while the variable in the input are'+str(inputDict.keys()))
     for key in Kwargs['SampledVars'].keys(): inputDict[key] = np.atleast_1d(Kwargs['SampledVars'][key])
-<<<<<<< HEAD
-    # DM: TODO: This line generates a warning: "FutureWarning: comparison to
-    #  `None` will result in an elementwise object comparison in the future."
-    if None in inputDict.values(): self.raiseAnError(IOError,'While preparing the input for the model '+self.type+' with name '+self.name+' found an None input variable '+ str(inputDict.items()))
-=======
     if any(None in val for val in inputDict.values()): self.raiseAnError(IOError,'While preparing the input for the model '+self.type+' with name '+self.name+' found a None input variable '+ str(inputDict.items()))
->>>>>>> f45616fb
     #the inputs/outputs should not be store locally since they might be used as a part of a list of input for the parallel runs
     #same reason why it should not be used the value of the counter inside the class but the one returned from outside as a part of the input
     return [(inputDict)],copy.deepcopy(Kwargs)

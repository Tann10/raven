# Copyright 2017 Battelle Energy Alliance, LLC
#
# Licensed under the Apache License, Version 2.0 (the "License");
# you may not use this file except in compliance with the License.
# You may obtain a copy of the License at
#
# http://www.apache.org/licenses/LICENSE-2.0
#
# Unless required by applicable law or agreed to in writing, software
# distributed under the License is distributed on an "AS IS" BASIS,
# WITHOUT WARRANTIES OR CONDITIONS OF ANY KIND, either express or implied.
# See the License for the specific language governing permissions and
# limitations under the License.
"""
Module where the base class and the specialization of different type of Model are
"""
#for future compatibility with Python 3--------------------------------------------------------------
from __future__ import division, print_function, unicode_literals, absolute_import
#End compatibility block for Python 3----------------------------------------------------------------

#External Modules----------------------------------------------------------------------------------
import io
import sys
import copy
import numpy as np
import time
import itertools
from collections import OrderedDict
from Decorators.Parallelization import Parallel
#External Modules End--------------------------------------------------------------------------------

#Internal Modules------------------------------------------------------------------------------------
from .Dummy import Dummy
from utils import utils, InputData
from utils import graphStructure
from Runners import Error as rerror
#Internal Modules End--------------------------------------------------------------------------------

class EnsembleModel(Dummy):
  """
    EnsembleModel class. This class is aimed to create a comunication 'pipe' among different models in terms of Input/Output relation
  """
  @classmethod
  def specializeValidateDict(cls):
    """
      This method describes the types of input accepted with a certain role by the model class specialization
      Being this class an essembler class, all the Inputs
      @ In, None
      @ Out, None
    """
    cls.validateDict['Output'].append(cls.testDict.copy())
    cls.validateDict['Output' ][1]['class'       ] = 'DataObjects'
    cls.validateDict['Output' ][1]['type'        ] = ['PointSet']
    cls.validateDict['Output' ][1]['required'    ] = False
    cls.validateDict['Output' ][1]['multiplicity'] = 'n'
    cls.validateDict['Output'].append(cls.testDict.copy())
    cls.validateDict['Output' ][2]['class'       ] = 'Databases'
    cls.validateDict['Output' ][2]['type'        ] = ['HDF5']
    cls.validateDict['Output' ][2]['required'    ] = False
    cls.validateDict['Output' ][2]['multiplicity'] = 'n'
    cls.validateDict['Output'].append(cls.testDict.copy())
    cls.validateDict['Output' ][3]['class'       ] = 'OutStreams'
    cls.validateDict['Output' ][3]['type'        ] = ['Plot','Print']
    cls.validateDict['Output' ][3]['required'    ] = False
    cls.validateDict['Output' ][3]['multiplicity'] = 'n'

  def __init__(self,runInfoDict):
    """
      Constructor
      @ In, runInfoDict, dict, the dictionary containing the runInfo (read in the XML input file)
      @ Out, None
    """
    Dummy.__init__(self,runInfoDict)
    self.modelsDictionary       = {}                    # dictionary of models that are going to be assembled
                                                        # {'modelName':{'Input':[in1,in2,..,inN],'Output':[out1,out2,..,outN],'Instance':Instance}}
    self.modelsInputDictionary  = {}                    # to allow reusability of ensemble modes (similar in construction to self.modelsDictionary)
    self.activatePicard         = False                 # is non-linear system beeing identified?
    self.localTargetEvaluations = {}                    # temporary storage of target evaluation data objects
    self.maxIterations          = 30                    # max number of iterations (in case of non-linear system activated)
    self.convergenceTol         = 1.e-3                 # tolerance of the iteration scheme (if activated) => L2 norm
    self.initialConditions      = {}                    # dictionary of initial conditions in case non-linear system is detected
    self.initialStartModels     = []                    # list of models that will execute first.
    self.ensembleModelGraph     = None                  # graph object (graphStructure.graphObject)
    self.printTag               = 'EnsembleModel MODEL' # print tag
    self.parallelStrategy = 1                           # parallel strategy [1=MPI like (internalParallel), 2=threads]
    self.runInfoDict = None                             # dictionary containing run info in case of parallelStrategy=2
    # assembler objects to be requested
    self.addAssemblerObject('Model', InputData.Quantity.one_to_infinity)
    self.addAssemblerObject('TargetEvaluation', InputData.Quantity.one_to_infinity)
    self.addAssemblerObject('Input', InputData.Quantity.one_to_infinity)
    self.addAssemblerObject('Output', InputData.Quantity.zero_to_infinity)

  def localInputAndChecks(self,xmlNode):
    """
      Function to read the portion of the xml input that belongs to this specialized class
      and initialize some stuff based on the inputs got
      @ In, xmlNode, xml.etree.ElementTree.Element, Xml element node
      @ Out, None
    """
    Dummy.localInputAndChecks(self, xmlNode)
    for child in xmlNode:
      if child.tag not in  ["Model","settings"]:
        self.raiseAnError(IOError, "Expected <Model> or <settings> tag. Got "+child.tag)
      if child.tag == 'Model':
        if 'type' not in child.attrib.keys() or 'class' not in child.attrib.keys():
          self.raiseAnError(IOError, 'Tag Model must have attributes "class" and "type"')
        # get model name
        modelName = child.text.strip()
        # create space of the allowed entries
        # mirror the structure of medolsDictionary and modelsInputDictionary
        self.modelsInputDictionary[modelName] = {'TargetEvaluation':None,'Instance':None,'Input':[],'Output':[],'metadataToTransfer':[]}
        self.modelsDictionary[modelName] = {'TargetEvaluation':None,'Instance':None,'Input':[],'Output':[],'metadataToTransfer':[]}
        # number of allower entries
        allowedEntriesLen = len(self.modelsInputDictionary[modelName].keys())
        for childChild in child:
          if childChild.tag.strip() == 'metadataToTransfer':
            # metadata that needs to be transfered from a source model into this model
            # list(metadataToTranfer, ModelSource,Alias (optional))
            if 'source' not in childChild.attrib.keys():
              self.raiseAnError(IOError, 'when metadataToTransfer XML block is defined, the "source" attribute must be inputted!')
            self.modelsInputDictionary[modelName][childChild.tag].append([childChild.text.strip(),childChild.attrib['source'],childChild.attrib.get("alias",None)])
          else:
            try:
              self.modelsInputDictionary[modelName][childChild.tag].append(childChild.text.strip())
            except AttributeError:
              self.modelsInputDictionary[modelName][childChild.tag] = childChild.text.strip()
            except KeyError:
              self.raiseAnError(IOError, 'The role '+str(childChild.tag) +" can not be used in the EnsebleModel. Check the manual for allowable nodes!")
        if list(self.modelsInputDictionary[modelName].values()).count(None) != 1:
          self.raiseAnError(IOError, "TargetEvaluation xml block needs to be inputted!")
        if len(self.modelsInputDictionary[modelName]['Input']) == 0:
          self.raiseAnError(IOError, "Input XML node for Model" + modelName +" has not been inputted!")
        if len(self.modelsInputDictionary[modelName].values()) > allowedEntriesLen:
          self.raiseAnError(IOError, "TargetEvaluation, Input and metadataToTransfer XML blocks are the only XML sub-blocks allowed!")
        if child.attrib['type'].strip() == "Code":
          self.createWorkingDir = True
      if child.tag == 'settings':
        self.__readSettings(child)
    if len(self.modelsInputDictionary.keys()) < 2:
      self.raiseAnError(IOError, "The EnsembleModel needs at least 2 models to be constructed!")
    for modelName in self.modelsInputDictionary.keys():
      if len(self.modelsInputDictionary[modelName]['Output']) == 0:
        self.modelsInputDictionary[modelName]['Output'] = None

  def __readSettings(self, xmlNode):
    """
      Method to read the ensemble model settings from XML input files
      @ In, xmlNode, xml.etree.ElementTree.Element, Xml element node
      @ Out, None
    """
    for child in xmlNode:
      if child.tag == 'maxIterations':
        self.maxIterations  = int(child.text)
      elif child.tag == 'tolerance':
        self.convergenceTol = float(child.text)
      elif child.tag == 'initialStartModels':
        self.initialStartModels = list(inp.strip() for inp in child.text.strip().split(','))
      elif child.tag == 'initialConditions':
        for var in child:
          if "repeat" in var.attrib.keys():
            self.initialConditions[var.tag] = np.repeat([float(var.text.split()[0])], int(var.attrib['repeat'])) #np.array([float(var.text.split()[0]) for _ in range(int(var.attrib['repeat']))])
          else:
            try:
              values = var.text.split()
              self.initialConditions[var.tag] = float(values[0]) if len(values) == 1 else np.asarray([float(varValue) for varValue in values])
            except:
              self.raiseAnError(IOError,"unable to read text from XML node "+var.tag)

  def __findMatchingModel(self,what,subWhat):
    """
      Method to find the matching models with respect to some input/output. If not found, return None
      @ In, what, string, "Input" or "Output"
      @ In, subWhat, string, a keyword that needs to be contained in "what" for the mathching model
      @ Out, models, list, list of model names that match the key subWhat
    """
    models = []
    for key, value in self.modelsDictionary.items():
      if subWhat in value[what]:
        models.append(key)
    if len(models) == 0:
      models = None
    return models

  ##############################################################################
  # #To be uncommented when the execution list can be handled
  # def __getExecutionList(self, orderedNodes, allPath):
  #   """
  #    Method to get the execution list
  #    @ In, orderedNodes, list, list of models ordered based
  #                     on the input/output relationships
  #    @ In, allPath, list, list of lists containing all the
  #                     path from orderedNodes[0] to orderedNodes[-1]
  #    @ Out, executionList, list, list of lists with the execution
  #                     order ([[model1],[model2.1,model2.2],[model3], etc.]
  #   """
  #   numberPath    = len(allPath)
  #   maxComponents = max([len(path) for path in allPath])

  #   executionList = [ [] for _ in range(maxComponents)]
  #   executionCounter = -1
  #   for node in orderedNodes:
  #     nodeCtn = 0
  #   for path in allPath:
  #     if node in path:
  #       nodeCtn +=1
  #   if nodeCtn == numberPath:
  #     executionCounter+=1
  #     executionList[executionCounter] = [node]
  #   else:
  #     previousNodesInPath = []
  #     for path in allPath:
  #       if path.count(node) > 0:
  #         previousNodesInPath.append(path[path.index(node)-1])
  #     for previousNode in previousNodesInPath:
  #       if previousNode in executionList[executionCounter]:
  #         executionCounter+=1
  #         break
  #     executionList[executionCounter].append(node)
  #   return executionList
  ##############################################################################

  def initialize(self,runInfo,inputs,initDict=None):
    """
      Method to initialize the EnsembleModel
      @ In, runInfo, dict, is the run info from the jobHandler
      @ In, inputs, list, is a list containing whatever is passed with an input role in the step
      @ In, initDict, dict, optional, dictionary of all objects available in the step is using this model
      @ Out, None
    """
    # store the job ids for jobs that we haven't collected optional output from
    # collect name of all the outputs in the Step
    outputsNames = []
    if initDict is not None:
      outputsNames = [output.name for output in initDict['Output']]

    # here we check if all the inputs inputted in the Step containing the EnsembleModel are actually used
    checkDictInputsUsage = dict((inp,False) for inp in inputs)
    # flag to check if a Code is in the Ensemble
    isThereACode = False
    # collect the models
    self.allOutputs = set()
    for modelClass, modelType, modelName, modelInstance in self.assemblerDict['Model']:
      if not isThereACode:
        isThereACode = modelType == 'Code'
      self.modelsDictionary[modelName]['Instance'] = modelInstance
      inputInstancesForModel = []
      for inputName in self.modelsInputDictionary[modelName]['Input']:
        inputInstancesForModel.append(self.retrieveObjectFromAssemblerDict('Input',inputName))
        checkDictInputsUsage[inputInstancesForModel[-1]] = True
      self.modelsDictionary[modelName]['InputObject'] = inputInstancesForModel

      # retrieve 'Output' objects, such as DataObjects, Databases to check if they are present in the Step
      if self.modelsInputDictionary[modelName]['Output'] is not None:
        outputNamesModel = []
        for output in self.modelsInputDictionary[modelName]['Output']:
          outputObject = self.retrieveObjectFromAssemblerDict('Output',output, True)
          if outputObject.name not in outputsNames:
            self.raiseAnError(IOError, "The optional Output "+outputObject.name+" listed for Model "+modelName+" is not present among the Step outputs!!!")
          outputNamesModel.append(outputObject.name)
        self.modelsDictionary[modelName]['OutputObject'] = outputNamesModel
      else:
        self.modelsDictionary[modelName]['OutputObject'] = []

      # initialize model
      self.modelsDictionary[modelName]['Instance'].initialize(runInfo,inputInstancesForModel,initDict)
      # retrieve 'TargetEvaluation' DataObjects
      targetEvaluation = self.retrieveObjectFromAssemblerDict('TargetEvaluation',self.modelsInputDictionary[modelName]['TargetEvaluation'], True)
      # assert acceptable TargetEvaluation types are used
      if targetEvaluation.type not in ['PointSet','HistorySet','DataSet']:
        self.raiseAnError(IOError, "Only DataObjects are allowed as TargetEvaluation object. Got "+ str(targetEvaluation.type)+"!")
      # localTargetEvaluations are for passing data and then resetting, not keeping data between samples
      self.localTargetEvaluations[modelName] = copy.deepcopy(targetEvaluation)
      # get input variables
      inps   = targetEvaluation.getVars('input')
      # get pivot parameters in input space if any and add it in the 'Input' list
      inDims = set([item for subList in targetEvaluation.getDimensions(var="input").values() for item in subList])
      # assemble the two lists
      self.modelsDictionary[modelName]['Input'] = inps + list(inDims - set(inps))
      # get output variables
      outs = targetEvaluation.getVars("output")
      # get pivot parameters in output space if any and add it in the 'Output' list
      outDims = set([item for subList in targetEvaluation.getDimensions(var="output").values() for item in subList])
      ## note, if a dimension is in both the input space AND output space, consider it an input
      outDims = outDims - inDims
      newOuts = outs + list(set(outDims) - set(outs))
      self.modelsDictionary[modelName]['Output'] = newOuts
      self.allOutputs = self.allOutputs.union(newOuts)
    # END loop to collect models
    self.allOutputs = list(self.allOutputs)
    if isThereACode:
      # FIXME: LEAVE IT HERE...WE NEED TO MODIFY HOW THE CODE GET RUN INFO...IT NEEDS TO BE ENCAPSULATED
      ## collect some run info
      ## self.runInfoDict = runInfo
      ## self.runInfoDict['numberNodes'] = runInfo.get('Nodes',[])
      ## check if MPI is activated
      ##if runInfo.get('NumMPI', 1) > 1:
      ##  self.parallelStrategy = 2 #  threads (OLD method)
      self.parallelStrategy = 2 #  threads (OLD method)

    # check if all the inputs passed in the step are linked with at least a model
    if not all(checkDictInputsUsage.values()):
      unusedFiles = ""
      for inFile, used in checkDictInputsUsage.items():
        if not used:
          unusedFiles+= " "+inFile.name
      self.raiseAnError(IOError, "The following inputs specified in the Step are not used in the EnsembleModel: "+unusedFiles)
    # construct chain connections
    modelsToOutputModels  = dict.fromkeys(self.modelsDictionary.keys(),None)
    # find matching models
    for modelIn in self.modelsDictionary.keys():
      outputMatch = []
      for i in range(len(self.modelsDictionary[modelIn]['Output'])):
        match = self.__findMatchingModel('Input',self.modelsDictionary[modelIn]['Output'][i])
        outputMatch.extend(match if match is not None else [])
      outputMatch = list(set(outputMatch))
      modelsToOutputModels[modelIn] = outputMatch
    # construct the ensemble model directed graph
    self.ensembleModelGraph = graphStructure.graphObject(modelsToOutputModels)
    # make some checks
    if not self.ensembleModelGraph.isConnectedNet():
      isolatedModels = self.ensembleModelGraph.findIsolatedVertices()
      self.raiseAnError(IOError, "Some models are not connected. Possible candidates are: "+' '.join(isolatedModels))
    # get all paths
    allPath = self.ensembleModelGraph.findAllUniquePaths(self.initialStartModels)
    ###################################################
    # to be removed once executionList can be handled #
    self.orderList = self.ensembleModelGraph.createSingleListOfVertices(allPath)
    self.raiseAMessage("Model Execution list: "+' -> '.join(self.orderList))
    ###################################################
    ###########################################################################################
    # To be uncommented when the execution list can be handled                                #
    # if len(allPath) > 1: self.executionList = self.__getExecutionList(self.orderList,allPath) #
    # else               : self.executionList = allPath[-1]                                     #
    ###########################################################################################
    # check if Picard needs to be activated
    self.activatePicard = self.ensembleModelGraph.isALoop()
    if self.activatePicard:
      self.raiseAMessage("EnsembleModel connections determined a non-linear system. Picard's iterations activated!")
      if len(self.initialStartModels) == 0:
        self.raiseAnError(IOError, "The 'initialStartModels' xml node is missing, this is required siince the Picard's iteration is activated!")
      if len(self.initialConditions.keys()) == 0:
        self.raiseAnError(IOError,"Picard's iterations mode activated but no intial conditions provided!")
    else:
      if len(self.initialStartModels) !=0:
        self.raiseAnError(IOError, "The 'initialStartModels' xml node is not needed for non-Picard calculations, since the running sequence can be automatically determined by the code! Please delete this node to avoid a mistake.")
      self.raiseAMessage("EnsembleModel connections determined a linear system. Picard's iterations not activated!")

    for modelIn in self.modelsDictionary.keys():
      # in case there are metadataToTransfer, let's check if the source model is executed before the one that requests info
      if self.modelsInputDictionary[modelIn]['metadataToTransfer']:
        indexModelIn = self.orderList.index(modelIn)
        for metadataToGet, source, _ in self.modelsInputDictionary[modelIn]['metadataToTransfer']:
          if self.orderList.index(source) >= indexModelIn:
            self.raiseAnError(IOError, 'In model "'+modelIn+'" the "metadataToTransfer" named "'+metadataToGet+
                                       '" is linked to the source"'+source+'" that will be executed after this model.')
    self.needToCheckInputs = True
    # write debug statements
    self.raiseADebug("Specs of Graph Network represented by EnsembleModel:")
    self.raiseADebug("Graph Degree Sequence is    : "+str(self.ensembleModelGraph.degreeSequence()))
    self.raiseADebug("Graph Minimum/Maximum degree: "+str( (self.ensembleModelGraph.minDelta(), self.ensembleModelGraph.maxDelta())))
    self.raiseADebug("Graph density/diameter      : "+str( (self.ensembleModelGraph.density(),  self.ensembleModelGraph.diameter())))

  def getInitParams(self):
    """
      Method used to export to the printer in the base class the additional PERMANENT your local class have
      @ In, None
      @ Out, tempDict, dict, dictionary to be updated. {'attribute name':value}
    """
    tempDict = OrderedDict()
    tempDict['Models contained in EnsembleModel are '] = self.modelsDictionary.keys()
    for modelIn in self.modelsDictionary.keys():
      tempDict['Model '+modelIn+' TargetEvaluation is '] = self.modelsDictionary[modelIn]['TargetEvaluation']
      tempDict['Model '+modelIn+' Inputs are '] = self.modelsDictionary[modelIn]['Input']
    return tempDict

  def getCurrentSetting(self):
    """
      Function to inject the name and values of the parameters that might change during the simulation
      @ In, None
      @ Out, paramDict, dict, dictionary containing the parameter names as keys and each parameter's initial value as the dictionary values
    """
    paramDict = self.getInitParams()
    return paramDict

  def __selectInputSubset(self,modelName, kwargs):
    """
      Method aimed to select the input subset for a certain model
      @ In, modelName, string, the model name
      @ In, kwargs , dict, the kwarded dictionary where the sampled vars are stored
      @ Out, selectedkwargs , dict, the subset of variables (in a swallow copy of the kwargs  dict)
    """
    selectedkwargs = copy.copy(kwargs)
    selectedkwargs['SampledVars'] = {}
    selectedkwargs['SampledVarsPb'] = {}
    for key in kwargs["SampledVars"].keys():
      if key in self.modelsDictionary[modelName]['Input']:
        selectedkwargs['SampledVars'][key]   = kwargs["SampledVars"][key]
        selectedkwargs['SampledVarsPb'][key] = kwargs["SampledVarsPb"][key] if 'SampledVarsPb' in kwargs.keys() and key in kwargs["SampledVarsPb"].keys() else 1.0
    return selectedkwargs

  def createNewInput(self,myInput,samplerType,**kwargs):
    """
      This function will return a new input to be submitted to the model, it is called by the sampler.
      @ In, myInput, list, the inputs (list) to start from to generate the new one
      @ In, samplerType, string, is the type of sampler or optimizer that is calling to generate a new input
      @ In, **kwargs, dict,  is a dictionary that contains the information coming from the sampler,
           a mandatory key is the sampledVars'that contains a dictionary {'name variable':value}
      @ Out, newInputs, dict, dict that returns the new inputs for each sub-model
    """
    # check if all the inputs of the submodule are covered by the sampled vars and Outputs of the other sub-models
    if self.needToCheckInputs:
      allCoveredVariables = list(set(itertools.chain(self.allOutputs,kwargs['SampledVars'].keys())))

    identifier = kwargs['prefix']
    # global prefix
    newKwargs = {'prefix':identifier}

    newInputs = {}

    ## First check the inputs if they need to be checked
    if self.needToCheckInputs:
      for modelIn, specs in self.modelsDictionary.items():
        for inp in specs['Input']:
          if inp not in allCoveredVariables:
            self.raiseAnError(RuntimeError,"for sub-model "+ modelIn + " the input "+inp+" has not been found among other models' outputs and sampled variables!")

    ## Now prepare the new inputs for each model
    for modelIn, specs in self.modelsDictionary.items():
      newKwargs[modelIn] = self.__selectInputSubset(modelIn,kwargs)

      # if specs['Instance'].type != 'Code':
      #   inputDict = [self._inputToInternal(self.modelsDictionary[modelIn]['InputObject'][0],newKwargs['SampledVars'].keys())]
      # else:
      #   inputDict = self.modelsDictionary[modelIn]['InputObject']

      # local prefix
      newKwargs[modelIn]['prefix'] = modelIn+utils.returnIdSeparator()+identifier
      newInputs[modelIn]  = self.modelsDictionary[modelIn]['InputObject']

      # if specs['Instance'].type == 'Code':
      #   newInputs[modelIn][1]['originalInput'] = inputDict

    self.needToCheckInputs = False
    return (newInputs, samplerType, newKwargs)

  def collectOutput(self,finishedJob,output):
    """
      Method that collects the outputs from the previous run
      @ In, finishedJob, ClientRunner object, instance of the run just finished
      @ In, output, "DataObjects" object, output where the results of the calculation needs to be stored
      @ Out, None
    """
    evaluation = finishedJob.getEvaluation()
    outcomes, targetEvaluations, optionalOutputs = evaluation[1]
    joinedResponse = {}
    joinedGeneralMetadata = {}
    targetEvaluationNames = {}
    optionalOutputNames = {}
    joinedIndexMap = {} # collect all the index maps, then we can keep the ones we want?
    for modelIn in self.modelsDictionary.keys():
      targetEvaluationNames[self.modelsDictionary[modelIn]['TargetEvaluation']] = modelIn
      # collect data
      newIndexMap = outcomes[modelIn]['response'].pop('_indexMap', None)
      if newIndexMap:
        joinedIndexMap.update(newIndexMap[0])
      joinedResponse.update(outcomes[modelIn]['response'])
      joinedGeneralMetadata.update(outcomes[modelIn]['general_metadata'])
      # collect the output of the STEP
      optionalOutputNames.update({outName : modelIn for outName in self.modelsDictionary[modelIn]['OutputObject']})
    # the prefix is re-set here
    joinedResponse['prefix'] = np.asarray([finishedJob.identifier])
    if joinedIndexMap:
      joinedResponse['_indexMap'] = np.atleast_1d(joinedIndexMap)
    if output.name not in optionalOutputNames:
      if output.name not in targetEvaluationNames.keys():
        output.addRealization(joinedResponse)
      else:
        output.addRealization(outcomes[targetEvaluationNames[output.name]]['response'])
    else:
      # collect optional output if present and not already collected
      output.addRealization(optionalOutputs[optionalOutputNames[output.name]])

  def getAdditionalInputEdits(self,inputInfo):
    """
      Collects additional edits for the sampler to use when creating a new input. In this case, it calls all the getAdditionalInputEdits methods
      of the sub-models
      @ In, inputInfo, dict, dictionary in which to add edits
      @ Out, None.
    """
    for modelIn in self.modelsDictionary.keys():
      self.modelsDictionary[modelIn]['Instance'].getAdditionalInputEdits(inputInfo)

  @Parallel()
  def evaluateSample(self, myInput, samplerType, kwargs):
    """
      This will evaluate an individual sample on this model. Note, parameters
      are needed by createNewInput and thus descriptions are copied from there.
      @ In, myInput, list, the inputs (list) to start from to generate the new one
      @ In, samplerType, string, is the type of sampler that is calling to generate a new input
      @ In, kwargs, dict,  is a dictionary that contains the information coming from the sampler,
        a mandatory key is the sampledVars'that contains a dictionary {'name variable':value}
      @ Out, returnValue, dict, This holds the output information of the evaluated sample.
    """
    kwargsToKeep = { keepKey: kwargs[keepKey] for keepKey in list(kwargs.keys())}
    jobHandler = kwargs['jobHandler'] if self.parallelStrategy == 2 else None
    Input = self.createNewInput(myInput[0], samplerType, **kwargsToKeep)

    ## Unpack the specifics for this class, namely just the jobHandler
    returnValue = (Input,self._externalRun(Input, jobHandler))
    return returnValue

  def submit(self,myInput,samplerType,jobHandler,**kwargs):
    """
        This will submit an individual sample to be evaluated by this model to a
        specified jobHandler as a client job. Note, some parameters are needed
        by createNewInput and thus descriptions are copied from there.
        @ In, myInput, list, the inputs (list) to start from to generate the new
          one
        @ In, samplerType, string, is the type of sampler that is calling to
          generate a new input
        @ In,  jobHandler, JobHandler instance, the global job handler instance
        @ In, **kwargs, dict,  is a dictionary that contains the information
          coming from the sampler, a mandatory key is the sampledVars' that
          contains a dictionary {'name variable':value}
        @ Out, None
    """
    prefix = kwargs['prefix']

    ## Ensemble models need access to the job handler, so let's stuff it in our
    ## catch all kwargs where evaluateSample can pick it up, not great, but
    ## will suffice until we can better redesign this whole process.
    kwargs['jobHandler'] = jobHandler if self.parallelStrategy == 2 else None
    ## This may look a little weird, but due to how the parallel python library
    ## works, we are unable to pass a member function as a job because the
    ## pp library loses track of what self is, so instead we call it from the
    ## class and pass self in as the first parameter
    if self.parallelStrategy == 1:
      jobHandler.addJob((self, myInput, samplerType, kwargs), self.__class__.evaluateSample, prefix, kwargs)
    else:
      jobHandler.addClientJob((self, myInput, samplerType, kwargs), self.__class__.evaluateSample, prefix, kwargs)

  def __retrieveDependentOutput(self,modelIn,listOfOutputs, typeOutputs):
    """
      This method is aimed to retrieve the values of the output of the models on which the modelIn depends on
      @ In, modelIn, string, name of the model for which the dependent outputs need to be
      @ In, listOfOutputs, list, list of dictionary outputs ({modelName:dictOfOutputs})
      @ Out, dependentOutputs, dict, the dictionary of outputs the modelIn needs
    """
    dependentOutputs = {}
    for previousOutputs, outputType in zip(listOfOutputs,typeOutputs):
      indexMap = previousOutputs.get('_indexMap', [{}])[0]
      if len(previousOutputs.values()) > 0:
        for inKey in self.modelsDictionary[modelIn]['Input']:
          if inKey in previousOutputs.keys():
            dependentOutputs[inKey] = previousOutputs[inKey] if len(previousOutputs[inKey]) > 1 else previousOutputs[inKey][0]
            indices = indexMap.get(inKey, None)
            if indices:
              if '_indexMap' not in dependentOutputs:
                dependentOutputs['_indexMap'] = {}
              dependentOutputs['_indexMap'][inKey] = indices
    return dependentOutputs

  def _externalRun(self,inRun, jobHandler = None):#, jobHandler):
    """
      Method that performs the actual run of the essembled model (separated from run method for parallelization purposes)
      @ In, inRun, tuple, tuple of Inputs, e.g. inRun[0]: actual dictionary of input, inRun[1]: string,
        the type of Sampler or Optimizer, inRun[2], dict, contains the information from the Sampler
      @ In, jobHandler, object, optional, instance of jobHandler (available if parallelStrategy==2)
      @ Out, returnEvaluation, tuple, the results of the essembled model:
                               - returnEvaluation[0] dict of results from each sub-model,
                               - returnEvaluation[1] the dataObjects where the projection of each model is stored
                               - returnEvaluation[2] dict used to store the optional outputs
    """
    originalInput = inRun[0]
    samplerType = inRun[1]
    inputKwargs = inRun[2]
    identifier = inputKwargs.pop('prefix')
    tempOutputs = {}
    inRunTargetEvaluations = {}

    for modelIn in self.orderList:
      # reset the DataObject for the projection
      self.localTargetEvaluations[modelIn].reset()
      # deepcopy assures distinct copies
      inRunTargetEvaluations[modelIn] = copy.deepcopy(self.localTargetEvaluations[modelIn])
    residueContainer = dict.fromkeys(self.modelsDictionary.keys())
    gotOutputs       = [{}]*len(self.orderList)
    typeOutputs      = ['']*len(self.orderList)

    # if nonlinear system, initialize residue container
    if self.activatePicard:
      for modelIn in self.orderList:
        residueContainer[modelIn] = {'residue':{},'iterValues':[{}]*2}
        for out in self.modelsDictionary[modelIn]['Output']:
          residueContainer[modelIn]['residue'][out] = np.zeros(1)
          residueContainer[modelIn]['iterValues'][0][out] = np.zeros(1)
          residueContainer[modelIn]['iterValues'][1][out] = np.zeros(1)

    maxIterations = self.maxIterations if self.activatePicard else 1
    iterationCount = 0
    while iterationCount < maxIterations:
      returnDict     = {}
      iterationCount += 1

      if self.activatePicard:
        self.raiseAMessage("Picard's Iteration "+ str(iterationCount))

      for modelCnt, modelIn in enumerate(self.orderList):
        # clear the model's Target Evaluation data object
        # in case there are metadataToTransfer, let's collect them from the source
        metadataToTransfer = None
        if self.modelsInputDictionary[modelIn]['metadataToTransfer']:
          metadataToTransfer = {}
        for metadataToGet, source, alias in self.modelsInputDictionary[modelIn]['metadataToTransfer']:
          if metadataToGet in returnDict[source]['general_metadata']:
            metaDataValue = returnDict[source]['general_metadata'][metadataToGet]
            metaDataValue = metaDataValue[0] if len(metaDataValue) == 1 else metaDataValue
            metadataToTransfer[metadataToGet if alias is None else alias] = metaDataValue
          elif metadataToGet in returnDict[source]['response']:
            metaDataValue = returnDict[source]['response'][metadataToGet]
            metaDataValue = metaDataValue[0] if len(metaDataValue) == 1 else metaDataValue
            metadataToTransfer[metadataToGet if alias is None else alias] = metaDataValue
          else:
            self.raiseAnError(RuntimeError,'metadata "'+metadataToGet+'" is not present among the ones available in source "'+source+'"!')
        # get dependent outputs
        dependentOutput = self.__retrieveDependentOutput(modelIn, gotOutputs, typeOutputs)
        # if nonlinear system, check for initial coditions
        if iterationCount == 1  and self.activatePicard:
          sampledVars = inputKwargs[modelIn]['SampledVars'].keys()
          conditionsToCheck = set(self.modelsDictionary[modelIn]['Input']) - set(itertools.chain(dependentOutput.keys(),sampledVars))
          for initialConditionToSet in conditionsToCheck:
            if initialConditionToSet in self.initialConditions.keys():
              dependentOutput[initialConditionToSet] = self.initialConditions[initialConditionToSet]
            else:
              self.raiseAnError(IOError,"No initial conditions provided for variable "+ initialConditionToSet)
        # set new identifiers
        inputKwargs[modelIn]['prefix']        = modelIn+utils.returnIdSeparator()+identifier
        inputKwargs[modelIn]['uniqueHandler'] = self.name+identifier
        if metadataToTransfer is not None:
          inputKwargs[modelIn]['metadataToTransfer'] = metadataToTransfer

        for key, value in dependentOutput.items():
          inputKwargs[modelIn]["SampledVars"  ][key] =  dependentOutput[key]
          ## FIXME it is a mistake (Andrea). The SampledVarsPb for this variable should be transferred from outside
          ## Who has this information? -- DPM 4/11/17
          inputKwargs[modelIn]["SampledVarsPb"][key] =  1.0
        self._replaceVariablesNamesWithAliasSystem(inputKwargs[modelIn]["SampledVars"  ],'input',False)
        self._replaceVariablesNamesWithAliasSystem(inputKwargs[modelIn]["SampledVarsPb"],'input',False)
        ## FIXME: this will come after we rework the "runInfo" collection in the code
        ## if run info is present, we need to pass to to kwargs
        ##if self.runInfoDict and 'Code' == self.modelsDictionary[modelIn]['Instance'].type:
        ##  inputKwargs[modelIn].update(self.runInfoDict)

        retDict, gotOuts, evaluation = self.__advanceModel(identifier, self.modelsDictionary[modelIn],
                                                        originalInput[modelIn], inputKwargs[modelIn],
                                                        inRunTargetEvaluations[modelIn], samplerType,
                                                        iterationCount, jobHandler)

        returnDict[modelIn] = retDict
        typeOutputs[modelCnt] = inRunTargetEvaluations[modelIn].type
        gotOutputs[modelCnt] =  gotOuts
        tempOutputs[modelIn] = evaluation

        # if nonlinear system, compute the residue
        ## it looks like this is handling _indexMap, but it's not clear since there's not a way to test it (yet).
        if self.activatePicard:
          residueContainer[modelIn]['iterValues'][1] = copy.copy(residueContainer[modelIn]['iterValues'][0])
          for out in  inRunTargetEvaluations[modelIn].getVars("output"):
            residueContainer[modelIn]['iterValues'][0][out] = copy.copy(gotOutputs[modelCnt][out])
            if iterationCount == 1:
              residueContainer[modelIn]['iterValues'][1][out] = np.zeros(len(residueContainer[modelIn]['iterValues'][0][out]))
          for out in gotOutputs[modelCnt].keys():
            residueContainer[modelIn]['residue'][out] = abs(np.asarray(residueContainer[modelIn]['iterValues'][0][out]) - np.asarray(residueContainer[modelIn]['iterValues'][1][out]))
          residueContainer[modelIn]['Norm'] =  np.linalg.norm(np.asarray(list(residueContainer[modelIn]['iterValues'][1].values()))-np.asarray(list(residueContainer[modelIn]['iterValues'][0].values())))

      # if nonlinear system, check the total residue and convergence
      if self.activatePicard:
        iterZero = []
        iterOne = []
        for modelIn in self.orderList:
          iterZero += residueContainer[modelIn]['iterValues'][0].values()
          iterOne  += residueContainer[modelIn]['iterValues'][1].values()
        residueContainer['TotalResidue'] = np.linalg.norm(np.asarray(iterOne)-np.asarray(iterZero))
        self.raiseAMessage("Picard's Iteration Norm: "+ str(residueContainer['TotalResidue']))
        residualPass = residueContainer['TotalResidue'] <= self.convergenceTol
        # sometimes there can be multiple residual values
        if hasattr(residualPass,'__len__'):
          residualPass = all(residualPass)
        if residualPass:
          self.raiseAMessage("Picard's Iteration converged. Norm: "+ str(residueContainer['TotalResidue']))
          break
    returnEvaluation = returnDict, inRunTargetEvaluations, tempOutputs
    return returnEvaluation

  def __advanceModel(self, identifier, modelToExecute, origInputList, inputKwargs, inRunTargetEvaluations, samplerType, iterationCount, jobHandler = None):
    """
      This method is aimed to advance the execution of a sub-model and to collect the data using
      the realization
      @ In, identifier, str, current job identifier
      @ In, modelToExecute, super(Model), Model instance than needs to be avanced
      @ In, origInputList, list, list of model input
      @ In, inputKwargs, dict, dictionary of kwargs for this model
      @ In, inRunTargetEvaluations, DataObject, target evaluation for the model to advance
      @ In, samplerType, str, sampler Type
      @ In, iterationCount, int, iteration counter (1 if not picard)
      @ In, jobHandler, jobHandler instance, optional, jobHandler instance (available only if parallelStrategy == 2)
      @ Out, returnDict, dict, dictionary containing the data extracted from the target evaluation
      @ Out, gotOutputs, dict, dictionary containing all the data coming out the model
      @ Out, evaluation, dict, the evaluation dictinary with the "unprojected" data
    """
    returnDict = {}

    self.raiseADebug('Submitting model',modelToExecute['Instance'].name)
    localIdentifier =  modelToExecute['Instance'].name+utils.returnIdSeparator()+identifier
    if self.parallelStrategy == 1:
      # we evaluate the model directly
      try:
        evaluation = modelToExecute['Instance'].evaluateSample.original_function(modelToExecute['Instance'], origInputList, samplerType, inputKwargs)
<<<<<<< HEAD
      except Exception:
        excType, excValue, excTrace = sys.exc_info()
=======
      except Exception as e:
>>>>>>> 0fcc252d
        evaluation = None
    else:
      moveOn = False
      while not moveOn:
        # run the model
        inputKwargs.pop("jobHandler", None)
        modelToExecute['Instance'].submit(origInputList, samplerType, jobHandler, **inputKwargs)
        ## wait until the model finishes, in order to get ready to run the subsequential one
        while not jobHandler.isThisJobFinished(localIdentifier):
          time.sleep(1.e-3)
        moveOn = True
      # get job that just finished to gather the results
      finishedRun = jobHandler.getFinished(jobIdentifier = localIdentifier, uniqueHandler=self.name+identifier)
      evaluation = finishedRun[0].getEvaluation()
      if isinstance(evaluation, rerror):
        evaluation = None
<<<<<<< HEAD
        excType, excValue, excTrace = finishedRun.exceptionTrace
=======
        e = rerror
>>>>>>> 0fcc252d
        # the model failed
        for modelToRemove in list(set(self.orderList) - set([modelToExecute['Instance'].name])):
          jobHandler.getFinished(jobIdentifier = modelToRemove + utils.returnIdSeparator() + identifier, uniqueHandler = self.name + identifier)
      else:
        # collect the target evaluation
        modelToExecute['Instance'].collectOutput(finishedRun[0],inRunTargetEvaluations)

    if not evaluation:
      # the model failed
<<<<<<< HEAD
      import traceback
      msg = io.StringIO()
      traceback.print_exception(excType, excValue, excTrace, limit=10, file=msg)
      msg = msg.getvalue().replace('\n', '\n        ')
      self.raiseAnError(RuntimeError, f'The Model "{modelToExecute["Instance"].name}" id "{localIdentifier}" '+
                        f'failed! Trace:\n{"*"*72}\n{msg}\n{"*"*72}')
=======
      self.raiseAnError(RuntimeError,"The Model  " + modelToExecute['Instance'].name
                        + " identified by " + localIdentifier +" failed! The error is below:\n"+str(e))
>>>>>>> 0fcc252d
    else:
      if self.parallelStrategy == 1:
        inRunTargetEvaluations.addRealization(evaluation)
      else:
        modelToExecute['Instance'].collectOutput(finishedRun[0],inRunTargetEvaluations)

    ## FIXME: The call asDataset() is unuseful here. It must be done because otherwise the realization(...) method from collector
    ## does not return the indexes values (TO FIX)
    inRunTargetEvaluations.asDataset()
    # get realization
    dataSet = inRunTargetEvaluations.realization(index=iterationCount-1,unpackXArray=True)
    ##FIXME: the following dict construction is a temporary solution since the realization method returns scalars if we have a PointSet
    dataSet = {key:np.atleast_1d(dataSet[key]) for key in dataSet}
    responseSpace         = dataSet
    gotOutputs  = {key: dataSet[key] for key in inRunTargetEvaluations.getVars("output") + inRunTargetEvaluations.getVars("indexes")}
    if '_indexMap' in dataSet.keys():
      gotOutputs['_indexMap'] = dataSet['_indexMap']

    #store the results in return dictionary
    # store the metadata
    returnDict['response'        ] = copy.deepcopy(evaluation) #  this deepcopy must stay! alfoa
    # overwrite with target evaluation filtering
    returnDict['response'        ].update(responseSpace)
    returnDict['prefix'          ] = np.atleast_1d(identifier)
    returnDict['general_metadata'] = inRunTargetEvaluations.getMeta(general=True)

    return returnDict, gotOutputs, evaluation

<|MERGE_RESOLUTION|>--- conflicted
+++ resolved
@@ -716,12 +716,7 @@
       # we evaluate the model directly
       try:
         evaluation = modelToExecute['Instance'].evaluateSample.original_function(modelToExecute['Instance'], origInputList, samplerType, inputKwargs)
-<<<<<<< HEAD
-      except Exception:
-        excType, excValue, excTrace = sys.exc_info()
-=======
       except Exception as e:
->>>>>>> 0fcc252d
         evaluation = None
     else:
       moveOn = False
@@ -738,11 +733,7 @@
       evaluation = finishedRun[0].getEvaluation()
       if isinstance(evaluation, rerror):
         evaluation = None
-<<<<<<< HEAD
-        excType, excValue, excTrace = finishedRun.exceptionTrace
-=======
         e = rerror
->>>>>>> 0fcc252d
         # the model failed
         for modelToRemove in list(set(self.orderList) - set([modelToExecute['Instance'].name])):
           jobHandler.getFinished(jobIdentifier = modelToRemove + utils.returnIdSeparator() + identifier, uniqueHandler = self.name + identifier)
@@ -752,17 +743,8 @@
 
     if not evaluation:
       # the model failed
-<<<<<<< HEAD
-      import traceback
-      msg = io.StringIO()
-      traceback.print_exception(excType, excValue, excTrace, limit=10, file=msg)
-      msg = msg.getvalue().replace('\n', '\n        ')
-      self.raiseAnError(RuntimeError, f'The Model "{modelToExecute["Instance"].name}" id "{localIdentifier}" '+
-                        f'failed! Trace:\n{"*"*72}\n{msg}\n{"*"*72}')
-=======
       self.raiseAnError(RuntimeError,"The Model  " + modelToExecute['Instance'].name
                         + " identified by " + localIdentifier +" failed! The error is below:\n"+str(e))
->>>>>>> 0fcc252d
     else:
       if self.parallelStrategy == 1:
         inRunTargetEvaluations.addRealization(evaluation)

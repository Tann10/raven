--- conflicted
+++ resolved
@@ -28,11 +28,7 @@
 import shlex
 import time
 import numpy as np
-<<<<<<< HEAD
-from six import string_types
-=======
 import pandas as pd
->>>>>>> 5c509111
 #External Modules End--------------------------------------------------------------------------------
 
 #Internal Modules------------------------------------------------------------------------------------
@@ -600,21 +596,6 @@
     if 'finalizeCodeOutput' in dir(self.code) and returnCode == 0:
       finalCodeOutput = self.code.finalizeCodeOutput(command, codeLogFile, metaData['subDirectory'])
       ## Special case for RAVEN interface --ALFOA 09/17/17
-<<<<<<< HEAD
-      ravenCase = type(finalCodeOutputFile).__name__ == 'dict' and self.code.__class__.__name__ == 'RAVEN'
-      # check return of finalizecode output
-      if finalCodeOutputFile is not None:
-        isDict = isinstance(finalCodeOutputFile,dict)
-        isStr = isinstance(finalCodeOutputFile,string_types)
-        if not isDict and not isStr:
-          self.raiseAnError(RuntimeError, 'The return argument from "finalizeCodeOutput" must be either a str' +
-                                          'containing the new output file root or a dict of data!')
-      if finalCodeOutputFile and not ravenCase:
-        if not isDict:
-          outputFile = finalCodeOutputFile
-        else:
-          returnDict = finalCodeOutputFile
-=======
       ravenCase = type(finalCodeOutput).__name__ == 'dict' and self.code.__class__.__name__ == 'RAVEN'
       # check return of finalizecode output
       if finalCodeOutput is not None:
@@ -628,8 +609,6 @@
           outputFile = finalCodeOutput
         else:
           returnDict = finalCodeOutput
->>>>>>> 5c509111
-
     ## If the run was successful
     if returnCode == 0:
       ## This may be a tautology at this point --DPM 4/12/17

"""
  Module containing interface with SciKit-Learn clustering
  Created on Feb 13, 2015

  @author: senrs

  TODO:
  For Clustering:
  1) paralleization: n_jobs parameter to some of the algorithms
"""

#for future compatibility with Python 3--------------------------------------------------------------
from __future__ import division, print_function, unicode_literals, absolute_import
import warnings
warnings.simplefilter('default', DeprecationWarning)
#End compatibility block for Python 3----------------------------------------------------------------

#External Modules------------------------------------------------------------------------------------
from sklearn import cluster, mixture, manifold, decomposition, covariance, neural_network
from sklearn import metrics
from sklearn.neighbors import kneighbors_graph
import numpy as np
import abc
import ast
import copy
#External Modules End--------------------------------------------------------------------------------
#Internal Modules------------------------------------------------------------------------------------
import utils
import mathUtils
import MessageHandler
import PostProcessors #import returnFilterInterface
import DataObjects
#Internal Modules End--------------------------------------------------------------------------------

class unSupervisedLearning(utils.metaclass_insert(abc.ABCMeta), MessageHandler.MessageUser):
  """
    This is the general interface to any unSuperisedLearning learning method.
    Essentially it contains a train, and evaluate methods
  """
  returnType = ''         ## this describe the type of information generated the
                          ## possibility are 'boolean', 'integer', 'float'

  modelType = ''          ## the broad class of the interpolator

  @staticmethod
  def checkArrayConsistency(arrayIn):
    """
      This method checks the consistency of the in-array
      @ In, arrayIn, a 1D numpy array, the array to validate
      @ Out, (consistent, errorMsg), tuple,
        consistent is a boolean where false means the input array is not a
        1D numpy array.
        errorMsg, string, the error message if the input array is inconsistent.
    """
    if type(arrayIn) != np.ndarray:
      return (False, ' The object is not a numpy array')

    ## The input data matrix kind is different for different clustering
    ## algorithms, e.g.:
    ##  [n_samples, n_features] for MeanShift and KMeans
    ##  [n_samples,n_samples]   for AffinityPropogation and SpectralCLustering

    ## In other words, MeanShift and KMeans work with points in a vector space,
    ## whereas AffinityPropagation and SpectralClustering can work with
    ## arbitrary objects, as long as a similarity measure exists for such
    ## objects. The input matrix supplied to unSupervisedLearning models as 1-D
    ## arrays of size [n_samples], (either n_features of or n_samples of them)

    if len(arrayIn.shape) != 1:
      return(False, ' The array must be 1-d')

    return (True, '')

  def __init__(self, messageHandler, **kwargs):
    """
      constructor for unSupervisedLearning class.
      @ In, messageHandler, object, Message handler object
      @ In, kwargs, dict, arguments for the unsupervised learning algorithm
    """
    self.printTag = 'unSupervised'
    self.messageHandler = messageHandler

    ## booleanFlag that controls the normalization procedure. If true, the
    ## normalization is performed. Default = True
    if kwargs != None:
      self.initOptionDict = kwargs
    else:
      self.initOptionDict = {}

    ## Labels are passed, if known a priori (optional), they used in quality
    ## estimate
    if 'Labels' in self.initOptionDict.keys():
      self.labelFeature = self.initOptionDict['Labels'  ]
      self.initOptionDict.pop('Labels')
    else:
      self.labelFeature = None

    if 'Features' in self.initOptionDict.keys():
      self.features = self.initOptionDict['Features'].split(',')
      self.initOptionDict.pop('Features')
    else:
      self.features = None

    if 'verbosity' in self.initOptionDict:
      self.verbosity = self.initOptionDict['verbosity']
      self.initOptionDict.pop('verbosity')
    else:
      self.verbosity = None

    # average value and sigma are used for normalization of the feature data
    # a dictionary where for each feature a tuple (average value, sigma)
    self.muAndSigmaFeatures = {}
    #these need to be declared in the child classes!!!!
    self.amITrained = False

    ## The normalized training data
    self.normValues = None

  def train(self, tdict, metric = None):
    """
      Method to perform the training of the unSuperVisedLearning algorithm
      NB. The unSuperVisedLearning object is committed to convert the dictionary
      that is passed (in), into the local format the interface with the kernels
      requires. So far the base class will do the translation into numpy
      @ In, tdict, dict, training dictionary
      @ Out, None
    """
    if type(tdict) != dict:
      self.raiseAnError(IOError, ' method "train". The training set needs to be provided through a dictionary. Type of the in-object is ' + str(type(tdict)))

    featureCount = len(self.features)
    if not isinstance(tdict[tdict.keys()[0]],dict):
      realizationCount = tdict.values()[0].size

    ############################################################################
    ## Error-handling

    ## Do all of our error handling upfront to make the meat of the code more
    ## readable:

    ## Check if the user requested something that is not available
    unidentifiedFeatures = set(self.features) - set(tdict.keys())
    if len(unidentifiedFeatures) > 0:
      ## Me write English good!
      if len(unidentifiedFeatures) == 1:
        msg = 'The requested feature: %s does not exist in the training set.' % list(unidentifiedFeatures)[0]
      else:
        msg = 'The requested features: %s do not exist in the training set.' % str(list(unidentifiedFeatures))
      self.raiseAnError(IOError, msg)

    ## Check that all of the values have the same length
    if not isinstance(tdict.values()[0],dict):
      for name,val in tdict.iteritems():
        if name in self.features and realizationCount != val.size:
          self.raiseAnError(IOError, ' In training set, the number of realizations are inconsistent among the requested features.')

    ## Check if a label feature is provided by the user and in the training data
    if self.labelFeature in tdict:
      self.labelValues = tidct[self.labelFeature]
      resp = self.checkArrayConsistency(self.labelValues)
      if not resp[0]:
        self.raiseAnError(IOError, 'In training set for ground truth labels ' + self.labelFeature + ':' + resp[1])
    else:
      self.raiseAWarning(' The ground truth labels are not known a priori')
      self.labelValues = None

    ## Not sure when this would ever happen, but check that the data you are
    ## given is a 1D array?
    # for name,val in tdict.iteritems():
    #   if name in self.features:
    #     resp = self.checkArrayConsistency(val)
    #     if not resp[0]:
    #       self.raiseAnError(IOError, ' In training set for feature ' + name + ':' + resp[1])

    ## End Error-handling
    ############################################################################

    if metric is None:
      self.normValues = np.zeros(shape = (realizationCount, featureCount))
      for cnt, feat in enumerate(self.features):
        featureValues = tdict[feat]
        (mu,sigma) = mathUtils.normalizationFactors(featureValues)

        ## Store the normalized training data, and the normalization factors for
        ## later use
        self.normValues[:, cnt] = (featureValues - mu) / sigma
        self.muAndSigmaFeatures[feat] = (mu,sigma)
    else:    # metric != None
      ## The dictionary represents a HistorySet
      if isinstance(tdict.values()[0],dict):
        ## normalize data
        ## But why this way? This should be one of the options, this looks like
        ## a form of shape matching, however what if I don't want similar
        ## shapes, I want similar valued curves in space? sigma and mu should
        ## not be forced to be computed within a curve.
        for key in tdict:
          for var in tdict[key]:
            (mu,sigma) = mathUtils.normalizationFactors(tdict[key][var])
            tdict[key][var] = (tdict[key][var]-mu)/sigma

        cardinality = len(tdict.keys())
        self.normValues = np.zeros((cardinality,cardinality))
        keys = tdict.keys()
        for i in range(cardinality):
          for j in range(i,cardinality):
            self.normValues[i][j] = metric.distance(tdict[keys[i]],tdict[keys[j]])
            self.normValues[j][i] = self.normValues[i][j]

      else:   ## PointSet
        normValues = np.zeros(shape = (realizationCount, featureCount))
        self.normValues = np.zeros(shape =(realizationCount, realizationCount))
        for cnt, feat in enumerate(self.features):
          featureValues = tdict[feat]
          (mu,sigma) = mathUtils.normalizationFactors(featureValues)
          normValues[:, cnt] = (featureValues - mu) / sigma

        ## this should operate on the normed data
        for i in range(realizationCount):
          rowI = normValues[i,:]
          for j in range(i,realizationCount):
            rowJ = normValues[j,:]
            self.normValues[i][j] = metric.distance(rowI,rowJ)
            self.normValues[j][i] = self.normValues[i][j]

    self.__trainLocal__()
    self.amITrained = True

  ## I'd be willing to bet this never gets called, and if it did it would crash
  ## under specific settings, namely using a history set.
  def evaluate(self, edict):
    """
      Method to perform the evaluation of a point or a set of points through
      the previous trained unSuperVisedLearning algorithm
      NB. The superVisedLearning object is committed to convert the dictionary
      that is passed (in), into the local format the interface with the kernels
      requires.
      @ In, edict, dict, evaluation dictionary
      @ Out, evaluation, numpy.array, array of evaluated points
    """
    if type(edict) != dict:
      self.raiseAnError(IOError, ' Method "evaluate". The evaluate request/s need/s to be provided through a dictionary. Type of the in-object is ' + str(type(edict)))

    names = edict.keys()

    realizationCount = edict.values()[0].size
    featureCount = len(self.features)

    ############################################################################
    ## Error-handling

    ## Do all of our error handling upfront to make the meat of the code more
    ## readable:

    ## Check if the user requested something that is not available
    unidentifiedFeatures = set(self.features) - set(edict.keys())
    if len(unidentifiedFeatures) > 0:
      ## Me write English good!
      if len(unidentifiedFeatures) == 1:
        msg = 'The requested feature: %s does not exist in the evaluate set.' % list(unidentifiedFeatures)[0]
      else:
        msg = 'The requested features: %s do not exist in the evaluate set.' % str(list(unidentifiedFeatures))
      self.raiseAnError(IOError, msg)

    for name,values in edict.iteritems():
      resp = self.checkArrayConsistency(values)
      if not resp[0]:
        self.raiseAnError(IOError, ' In evaluate request for feature ' + name + ':' + resp[1])

    ## End Error-handling
    ############################################################################

    ## I don't think this is necessary?
    # if self.labelFeature in edict.keys():
    #   self.labelValues = edict[self.labelFeature]

    # construct the evaluation matrix
    normedValues = np.zeros(shape = (realizationCount, featureCount))
    for cnt, feature in enumerate(self.features):
      featureValues = edict[feature]
      (mu,sigma) = self.muAndSigmaFeatures[feature]
      normedValues[:, cnt] = (featureValues - mu) / sigma
    evaluation = self.__evaluateLocal__(normedValues)
    return evaluation

  def confidence(self):
    """
      This call is used to get an estimate of the confidence in the prediction
      of the clusters. The base class self.confidence checks if the clusters are
      already evaluated (trained) then calls the local confidence
      @ In, None
      @ Out, confidence, float, the confidence
    """
    if self.amITrained:
      return self.__confidenceLocal__()
    else:
      self.raiseAnError(IOError, ' The confidence check is performed before training.')


  @abc.abstractmethod
  def __trainLocal__(self):
    """
      Perform training...
      @ In, none
      @ Out, none
    """

  @abc.abstractmethod
  def __evaluateLocal__(self, featureVals):
    """
      @ In,  featureVals, 2-D numpy.array, [n_samples,n_features]
      @ Out, targetVals , 1-D numpy.array, [n_samples]
    """

  @abc.abstractmethod
  def __confidenceLocal__(self):
    """
      This should return an estimation of the quality of the prediction.
      @ In, none
      @ Out, none
     """
#
#

class SciKitLearn(unSupervisedLearning):
  """
    SciKitLearn interface for unsupervised Learning
  """
  modelType = 'SciKitLearn'
  availImpl = {}
  availImpl['cluster'] = {}  # Generalized Cluster
  availImpl['cluster']['AffinityPropogation'    ] = (cluster.AffinityPropagation    , 'float')  # Perform Affinity Propagation Clustering of data.
  availImpl['cluster']['DBSCAN'                 ] = (cluster.DBSCAN                 , 'float')  # Perform DBSCAN clustering from vector array or distance matrix.
  availImpl['cluster']['KMeans'                 ] = (cluster.KMeans                 , 'float')  # K-Means Clustering
  availImpl['cluster']['MiniBatchKMeans'        ] = (cluster.MiniBatchKMeans        , 'float')  # Mini-Batch K-Means Clustering
  availImpl['cluster']['MeanShift'              ] = (cluster.MeanShift              , 'float')  # Mean Shift Clustering
  availImpl['cluster']['SpectralClustering'     ] = (cluster.SpectralClustering     , 'float')  # Apply clustering to a projection to the normalized laplacian.
  availImpl['cluster']['Agglomerative'          ] = (cluster.AgglomerativeClustering, 'float')  # Agglomerative Clustering - Feature of SciKit-Learn version 0.15
  #  availImpl['cluster']['FeatureAgglomeration'   ] = (cluster.FeatureAgglomeration   , 'float')  # - Feature of SciKit-Learn version 0.15
  #  availImpl['cluster']['Ward'                   ] = (cluster.Ward                   , 'float')  # Ward hierarchical clustering: constructs a tree and cuts it.

  #  availImpl['bicluster'] = {}
  #  availImpl['bicluster']['SpectralBiclustering'] = (cluster.bicluster.SpectralBiclustering, 'float')  # Spectral biclustering (Kluger, 2003).
  #  availImpl['bicluster']['SpectralCoclustering'] = (cluster.bicluster.SpectralCoclustering, 'float')  # Spectral Co-Clustering algorithm (Dhillon, 2001).

  availImpl['mixture'] = {}  # Generalized Gaussion Mixture Models (Classification)
  availImpl['mixture']['GMM'  ] = (mixture.GMM  , 'float')  # Gaussian Mixture Model
  availImpl['mixture']['DPGMM'] = (mixture.DPGMM, 'float')  # Variational Inference for the Infinite Gaussian Mixture Model.
  availImpl['mixture']['VBGMM'] = (mixture.VBGMM, 'float')  # Variational Inference for the Gaussian Mixture Model

  availImpl['manifold'] = {}  # Manifold Learning (Embedding techniques)
  availImpl['manifold']['LocallyLinearEmbedding'  ] = (manifold.LocallyLinearEmbedding  , 'float')  # Locally Linear Embedding
  availImpl['manifold']['Isomap'                  ] = (manifold.Isomap                  , 'float')  # Isomap
  availImpl['manifold']['MDS'                     ] = (manifold.MDS                     , 'float')  # MultiDimensional Scaling
  availImpl['manifold']['SpectralEmbedding'       ] = (manifold.SpectralEmbedding       , 'float')  # Spectral Embedding for Non-linear Dimensionality Reduction
  #  availImpl['manifold']['locally_linear_embedding'] = (manifold.locally_linear_embedding, 'float')  # Perform a Locally Linear Embedding analysis on the data.
  #  availImpl['manifold']['spectral_embedding'      ] = (manifold.spectral_embedding      , 'float')  # Project the sample on the first eigen vectors of the graph Laplacian.

  availImpl['decomposition'] = {}  # Matrix Decomposition
  availImpl['decomposition']['PCA'                 ] = (decomposition.PCA                 , 'float')  # Principal component analysis (PCA)
 # availImpl['decomposition']['ProbabilisticPCA'    ] = (decomposition.ProbabilisticPCA    , 'float')  # Additional layer on top of PCA that adds a probabilistic evaluationPrincipal component analysis (PCA)
  availImpl['decomposition']['RandomizedPCA'       ] = (decomposition.RandomizedPCA       , 'float')  # Principal component analysis (PCA) using randomized SVD
  availImpl['decomposition']['KernelPCA'           ] = (decomposition.KernelPCA           , 'float')  # Kernel Principal component analysis (KPCA)
  availImpl['decomposition']['FastICA'             ] = (decomposition.FastICA             , 'float')  # FastICA: a fast algorithm for Independent Component Analysis.
  availImpl['decomposition']['TruncatedSVD'        ] = (decomposition.TruncatedSVD        , 'float')  # Dimensionality reduction using truncated SVD (aka LSA).
  availImpl['decomposition']['SparsePCA'           ] = (decomposition.SparsePCA           , 'float')  # Sparse Principal Components Analysis (SparsePCA)
  availImpl['decomposition']['MiniBatchSparsePCA'  ] = (decomposition.MiniBatchSparsePCA  , 'float')  # Mini-batch Sparse Principal Components Analysis
  #  availImpl['decomposition']['ProjectedGradientNMF'] = (decomposition.ProjectedGradientNMF, 'float')  # Non-Negative matrix factorization by Projected Gradient (NMF)
  #  availImpl['decomposition']['FactorAnalysis'      ] = (decomposition.FactorAnalysis      , 'float')  # Factor Analysis (FA)
  #  availImpl['decomposition']['NMF'                 ] = (decomposition.NMF                 , 'float')  # Non-Negative matrix factorization by Projected Gradient (NMF)
  #  availImpl['decomposition']['SparseCoder'         ] = (decomposition.SparseCoder         , 'float')  # Sparse coding
  #  availImpl['decomposition']['DictionaryLearning'  ] = (decomposition.DictionaryLearning  , 'float')  # Dictionary Learning
  #  availImpl['decomposition']['MiniBatchDictionaryLearning'] = (decomposition.MiniBatchDictionaryLearning, 'float')  # Mini-batch dictionary learning
  #  availImpl['decomposition']['fastica'                    ] = (decomposition.fastica                    , 'float')  # Perform Fast Independent Component Analysis.
  #  availImpl['decomposition']['dict_learning'              ] = (decomposition.dict_learning              , 'float')  # Solves a dictionary learning matrix factorization problem.

  #  availImpl['covariance'] = {}  # Covariance Estimators
  #  availImpl['covariance']['EmpiricalCovariance'] = (covariance.EmpiricalCovariance, 'float')  # Maximum likelihood covariance estimator
  #  availImpl['covariance']['EllipticEnvelope'   ] = (covariance.EllipticEnvelope   , 'float')  # An object for detecting outliers in a Gaussian distributed dataset.
  #  availImpl['covariance']['GraphLasso'         ] = (covariance.GraphLasso         , 'float')  # Sparse inverse covariance estimation with an l1-penalized estimator.
  #  availImpl['covariance']['GraphLassoCV'       ] = (covariance.GraphLassoCV       , 'float')  # Sparse inverse covariance w/ cross-validated choice of the l1 penalty
  #  availImpl['covariance']['LedoitWolf'         ] = (covariance.LedoitWolf         , 'float')  # LedoitWolf Estimator
  #  availImpl['covariance']['MinCovDet'          ] = (covariance.MinCovDet          , 'float')  # Minimum Covariance Determinant (MCD): robust estimator of covariance
  #  availImpl['covariance']['OAS'                ] = (covariance.OAS                , 'float')  # Oracle Approximating Shrinkage Estimator
  #  availImpl['covariance']['ShrunkCovariance'   ] = (covariance.ShrunkCovariance   , 'float')  # Covariance estimator with shrinkage

  #  availImpl['neuralNetwork'] = {}  # Covariance Estimators
  #  availImpl['neuralNetwork']['BernoulliRBM'] = (neural_network.BernoulliRBM, 'float')  # Bernoulli Restricted Boltzmann Machine (RBM).

  def __init__(self, messageHandler, **kwargs):
    """
     constructor for SciKitLearn class.
     @ In, messageHandler, MessageHandler, Message handler object
     @ In, kwargs, dict, arguments for the SciKitLearn algorithm
     @ Out, None
    """
    unSupervisedLearning.__init__(self, messageHandler, **kwargs)
    self.printTag = 'SCIKITLEARN'

    if 'SKLtype' not in self.initOptionDict.keys():
      self.raiseAnError(IOError, ' to define a scikit learn unSupervisedLearning Method the SKLtype keyword is needed (from KDD ' + self.name + ')')

    SKLtype, SKLsubType = self.initOptionDict['SKLtype'].split('|')
    self.initOptionDict.pop('SKLtype')

    if not SKLtype in self.__class__.availImpl.keys():
      self.raiseAnError(IOError, ' Unknown SKLtype ' + SKLtype + '(from KDD ' + self.name + ')')

    if not SKLsubType in self.__class__.availImpl[SKLtype].keys():
      self.raiseAnError(IOError, ' Unknown SKLsubType ' + SKLsubType + '(from KDD ' + self.name + ')')

    self.SKLtype = SKLtype
    self.SKLsubType = SKLsubType

    self.__class__.returnType = self.__class__.availImpl[SKLtype][SKLsubType][1]
    self.Method = self.__class__.availImpl[SKLtype][SKLsubType][0]()

    paramsDict = self.Method.get_params()

    if 'n_components' in self.initOptionDict:
      self.noComponents_ = self.initOptionDict['n_components']

    ## Let's only keep the parameters that the Method understands, throw
    ## everything else away, maybe with a warning message?
    tempDict = {}
    for key, value in self.initOptionDict.items():
      if key in paramsDict:
        try:
          tempDict[key] = ast.literal_eval(value)
        except:
          tempDict[key] = value
      else:
        self.raiseAWarning('Ignoring unknown parameter %s to the method of type %s' % (key, SKLsubType))
    self.initOptionDict = tempDict

    self.Method.set_params(**self.initOptionDict)
    self.normValues = None
    self.outputDict = {}


  def __trainLocal__(self):
    """
      Perform training on samples in self.normValues: array,
      shape = [n_samples, n_features] or [n_samples, n_samples]
      @ In, None
      @ Out, None
    """
    ## set bandwidth for MeanShift clustering
    if hasattr(self.Method, 'bandwidth'):
      if 'bandwidth' not in self.initOptionDict.keys():
        self.initOptionDict['bandwidth'] = cluster.estimate_bandwidth(self.normValues,quantile=0.3)
      self.Method.set_params(**self.initOptionDict)

    ## We need this connectivity if we want to use structured ward
    if hasattr(self.Method, 'connectivity'):
      ## we should find a smart way to define the number of neighbors instead of
      ## default constant integer value(10)
      connectivity = kneighbors_graph(self.normValues, n_neighbors = 10)
      connectivity = 0.5 * (connectivity + connectivity.T)
      self.initOptionDict['connectivity'] = connectivity
      self.Method.set_params(**self.initOptionDict)
    self.outputDict['outputs'] = {}
    self.outputDict['inputs' ] = self.normValues

    ## This is the stuff that will go into the solution export or just float
    ## around and maybe never be used
    self.metaDict = {}

    ## What are you doing here? Calling half of these methods does nothing
    ## unless you store the data somewhere. If you are going to blindly call
    ## whatever methods that exist in the class, then at least store them for
    ## later. Why is this done again on the PostProcessor side? I am struggling
    ## to understand what this code's purpose is except to obfuscate our
    ## interaction with skl.

    # if   hasattr(self.Method, 'fit_predict'):
    #   self.Method.fit_predict(self.normValues)
    # elif hasattr(self.Method, 'predict'):
    #   self.Method.fit(self.normValues)
    #   self.Method.predict(self.normValues)
    # elif hasattr(self.Method, 'fit_transform'):
    #   self.Method.fit_transform(self.normValues)
    # elif hasattr(self.Method, 'transform'):
    #   self.Method.fit(self.normValues)
    #   self.Method.transform(self.normValues)
    self.Method.fit(self.normValues)

    ## I don't care what algorithm you ran, these are the only things I care
    ## about, if I find one of them, then I am going to save it in our defined
    ## variable names
    variableMap = {'labels_': 'labels',
                   'embedding_': 'embeddingVectors',
                   'embedding_vectors_': 'embeddingVectors'}

    ## This will store stuff that should go into the solution export, but
    ## these each need some massaging so we will not handle this automatically.
    # metaMap = {'cluster_centers_': 'clusterCenters',
    #            'means_': 'means',
    #            'covars_': 'covars'}

    ## Not used right now, but maybe someone will want it?
    # otherMap = {'n_clusters': 'noClusters',
    #             'weights_': 'weights',
    #             'cluster_centers_indices_': 'clusterCentersIndices',
    #             'precs_': 'precs',
    #             'noComponents_': 'noComponents',
    #             'reconstructionError': 'reconstruction_error_',
    #             'explained_variance_': 'explainedVariance',
    #             'explained_variance_ratio_': 'explainedVarianceRatio'}

    for key,val in self.Method.__dict__.items():
      if key in variableMap:
        ## Translate the skl name to our naming convention
        self.outputDict['outputs'][variableMap[key]] = copy.deepcopy(val)
      ## The meta information needs special handling otherwise, we could just
      ## do this here and be done in two lines
      # if key in metaMap:
      #   self.metaDict[metaMap[key]] = copy.deepcopy(val)

    ## Below generates the output Dictionary from the trained algorithm, can be
    ## defined in a new method....
    if 'cluster' == self.SKLtype:
      if hasattr(self.Method, 'cluster_centers_') :
        centers = self.Method.cluster_centers_
      else:
        ## This methods is used by any other clustering algorithm that does
        ## not generatecluster_centers_ to generate the cluster centers as the
        ## average location of all points in the cluster.
        if hasattr(self.Method,'n_clusters'):
          numClusters = self.Method.n_clusters
        else:
          numClusters = len(set(self.Method.labels_))

        centers = np.zeros([numClusters,len(self.features)])
        counter = np.zeros(numClusters)
        for val,index in enumerate(self.Method.labels_):
          centers[index] += self.normValues[val]
          counter[index] += 1

        for index,val in enumerate(centers):
          if counter[index] == 0.:
            self.raiseAnError(RuntimeError, 'The data-mining clustering method '+ str(self.Method) +' has generated a 0-size cluster' )
          centers[index] = centers[index] / float(counter[index])

      ## I hope these arrays are consistently ordered...
      ## We are mixing our internal storage of muAndSigma with SKLs
      ## representation of our data, I believe it is fair to say that we
      ## hand the data to SKL in the same order that we have it stored.
      for cnt, feature in enumerate(self.features):
        (mu,sigma) = self.muAndSigmaFeatures[feature]
        for center in centers:
          center[cnt] = center[cnt] * sigma + mu

      self.metaDict['clusterCenters'] = centers

    elif 'mixture' == self.SKLtype:
      labels = self.Method.fit_predict(self.normValues)
      self.outputDict['outputs']['labels'] = labels

      if hasattr(self.Method, 'converged_'):
        if not self.Method.converged_:
          self.raiseAnError(RuntimeError, self.SKLtype + '|' + self.SKLsubType + ' did not converged. (from KDD->' + self.SKLsubType + ')')

      ## For both means and covars below:
      ##   We are mixing our internal storage of muAndSigma with SKLs
      ##   representation of our data, I believe it is fair to say that we
      ##   hand the data to SKL in the same order that we have it stored.
      if hasattr(self.Method, 'means_'):
        means = copy.deepcopy(self.Method.means_)

        for cnt, feature in enumerate(self.features):
          (mu,sigma) = self.muAndSigmaFeatures[feature]
          for center in means:
            center[cnt] = center[cnt] * sigma + mu
        self.metaDict['means'] = means

      if hasattr(self.Method, 'covars_') :
        covariance = copy.deepcopy(self.Method.covars_)

        for row, rowFeature in enumerate(self.features):
          rowSigma = self.muAndSigmaFeatures[rowFeature][1]
          for col, colFeature in enumerate(self.features):
            colSigma = self.muAndSigmaFeatures[colFeature][1]
            covariance[row,col] = covariance[row,col] * rowSigma * colSigma
        self.metaDict['covars'] = covariance
    elif 'decomposition' == self.SKLtype:

      if 'embeddingVectors' not in self.outputDict['outputs']:
        if hasattr(self.Method, 'transform'):
          embeddingVectors = self.Method.transform(self.normValues)
          self.outputDict['outputs']['embeddingVectors'] = embeddingVectors
        elif hasattr(self.Method, 'fit_transform'):
          embeddingVectors = self.Method.fit_transform(self.normValues)
          self.outputDict['outputs']['embeddingVectors'] = embeddingVectors
        else:
          self.raiseAWarning('The embedding vectors could not be computed.')

      self.metaDict['noComponents'] = copy.deepcopy(self.noComponents_)
      if hasattr(self.Method, 'components_'):
        self.metaDict['components'] = self.Method.components_

      if hasattr(self.Method, 'means_'):
        self.metaDict['means'] = self.Method.means_

      if hasattr(self.Method, 'explained_variance_'):
        self.explainedVariance_ = copy.deepcopy(self.Method.explained_variance_)
        self.metaDict['explainedVariance'] = self.explainedVariance_

      if hasattr(self.Method, 'explained_variance_ratio_'):
        self.metaDict['explainedVarianceRatio'] = self.Method.explained_variance_ratio_

  def __evaluateLocal__(self, featureVals):
    """
      Method to return labels of an already trained unSuperVised algorithm.
      @ In, featureVals, numpy.array, feature values
      @ Out, self.labels_, numpy.array, labels
    """
    if hasattr(self.Method, 'predict'):
      labels = self.Method.predict(featureVals)
    else:
      labels = self.Method.fit_predict(featureVals)

    return labels

  def __confidenceLocal__(self):
    """
      This should return an estimation dictionary of the quality of the prediction.
      @ In, None
      @ Out, self.outputdict['confidence'], dict, dictionary of the confidence metrics of the algorithms
    """
    self.outputDict['confidence'] = {}

    ## I believe you should always have labels populated when dealing with a
    ## clustering algorithm, this second condition may be redundant
    if 'cluster' == self.SKLtype and 'labels' in self.outputDict['outputs']:
      labels = self.outputDict['outputs']['labels']

      if np.unique(labels).size > 1:
        self.outputDict['confidence']['silhouetteCoefficient'] = metrics.silhouette_score(self.normValues , labels)

      if hasattr(self.Method, 'inertia_'):
        self.outputDict['confidence']['inertia'] = self.Method.inertia_

      ## If we have ground truth labels, then compute some additional confidence
      ## metrics
      if self.labelValues is not None:
        self.outputDict['confidence']['homogeneity'              ] =          metrics.homogeneity_score(self.labelValues, labels)
        self.outputDict['confidence']['completenes'              ] =         metrics.completeness_score(self.labelValues, labels)
        self.outputDict['confidence']['vMeasure'                 ] =            metrics.v_measure_score(self.labelValues, labels)
        self.outputDict['confidence']['adjustedRandIndex'        ] =        metrics.adjusted_rand_score(self.labelValues, labels)
        self.outputDict['confidence']['adjustedMutualInformation'] = metrics.adjusted_mutual_info_score(self.labelValues, labels)
    elif 'mixture' == self.SKLtype:
      self.outputDict['confidence']['aic'  ] = self.Method.aic(self.normValues)   ## Akaike Information Criterion
      self.outputDict['confidence']['bic'  ] = self.Method.bic(self.normValues)   ## Bayesian Information Criterion
      self.outputDict['confidence']['score'] = self.Method.score(self.normValues) ## log probabilities of each data point

    return self.outputDict['confidence']

#
#

class temporalSciKitLearn(unSupervisedLearning):
  """
    Data mining library to perform SciKitLearn algorithms along temporal data
  """

  def __init__(self, messageHandler, **kwargs):
    """
      constructor for temporalSciKitLearn class.
      @ In: messageHandler, Message handler object
      @ In: kwargs, arguments for the SciKitLearn algorithm
    """
    unSupervisedLearning.__init__(self, messageHandler, **kwargs)
    self.printTag = 'TEMPORALSCIKITLEARN'
    if 'SKLtype' not in self.initOptionDict.keys(): self.raiseAnError(IOError, ' to define a scikit learn unSupervisedLearning Method the SKLtype keyword is needed (from KDD ' + self.name + ')')
    self.SKLtype, self.SKLsubType = self.initOptionDict['SKLtype'].split('|')
    self.pivotParameter = self.initOptionDict.get('pivotParameter', 'Time')
    self.reOrderStep = int(self.initOptionDict.get('reOrderStep', 5))
    # return a SciKitLearn instance as engine for SKL data mining
    self.SKLEngine = returnInstance('SciKitLearn',self, **self.initOptionDict)
    self.normValues = None
    self.outputDict = {}
    if 'decomposition' == self.SKLtype or 'manifold' == self.SKLtype: self.noComponents_ = self.initOptionDict['n_components']

  @staticmethod
  def checkArrayConsistency(arrayin, shape):
    """
      This method checks the consistency of the in-array
      @ In, object... It should be an array
      @ Out, tuple, tuple[0] is a bool (True -> everything is ok, False -> something wrong), tuple[1], string ,the error mesg
    """
    if type(arrayin) != np.ndarray: return (False, ' The object is not a numpy array')
    if arrayin.shape[0] != shape[0] or arrayin.shape[1] != shape[1]:
      return (False, ' The object shape is not correct')
    # The input data matrix kind is different for different clustering algorithms
    # e.g. [n_samples, n_features] for MeanShift and KMeans
    #     [n_samples,n_samples]   for AffinityPropogation and SpectralCLustering
    # In other words, MeanShift and KMeans work with points in a vector space,
    # whereas AffinityPropagation and SpectralClustering can work with arbitrary objects, as long as a similarity measure exists for such objects
    # The input matrix supplied to unSupervisedLearning models as 1-D arrays of size [n_samples], (either n_features of or n_samples of them)
#     if len(arrayin.shape) != 1: return(False, ' The array must be 1-d')
    return (True, '')

  def _localNormalizeData(self, values, names, feat):
    """
      Method to normalize data based on the mean and standard deviation.  If undesired for a particular algorithm,
      this method can be overloaded to simply pass.
      @ In, values, dict, each value of values is an array with shape = [no_history, no_timeStep], feature values
      @ In, names,  list,  names of features (from tdict)
      @ In, feat, string, the feature for which value is to be normalized
      @ Out, normV, array, shape = [no_history, no_timeStep], normalized values
    """
    normV = np.zeros(shape = values[names.index(feat)].shape)
    self.muAndSigmaFeatures[feat] = np.zeros(shape=(2,self.numberOfHistoryStep))
    for t in range(self.numberOfHistoryStep):
      self.muAndSigmaFeatures[feat][0,t] = np.average(values[names.index(feat)][:,t])
      self.muAndSigmaFeatures[feat][1,t] = np.std(values[names.index(feat)][:,t])
      if self.muAndSigmaFeatures[feat][1,t] == 0: self.muAndSigmaFeatures[feat][1,t] = np.max(np.absolute(values[names.index(feat)][:,t]))
      if self.muAndSigmaFeatures[feat][1,t] == 0: self.muAndSigmaFeatures[feat][1,t] = 1.0
      normV[:, t] = 1.0 * (values[names.index(feat)][:,t] - self.muAndSigmaFeatures[feat][0,t]) / self.muAndSigmaFeatures[feat][1,t]
    return normV

  def __deNormalizeData__(self,feat,t,data):
    """
      Method to denormalize data based on the mean and standard deviation stored in self.
      @In, feat, string, the feature for which the input is to be denormalized
      @In, t, float, time step identifier
      @In, data, list, input values to be denormalized
      @Out, deNormData, list, output values after denormalization
    """
    N = data.shape[0]
    deNormData = np.zeros(shape=data.shape)
    mu, sig = self.muAndSigmaFeatures[feat][0,t], self.muAndSigmaFeatures[feat][1,t]
    for n in range(N):
      deNormData[n] = data[n]*sig+mu
    return deNormData

  def train(self, tdict):
    """
      Method to train this class.
      @ In, tdict, dictionary, training dictionary
      @ Out, None
    """
    # need to overwrite train method because time dependent data mining requires different treatment of input
    if type(tdict) != dict: self.raiseAnError(IOError, ' method "train". The training set needs to be provided through a dictionary. Type of the in-object is ' + str(type(tdict)))
    names, values = list(tdict.keys()), list(tdict.values())
    self.numberOfSample, self.numberOfHistoryStep = values[0].shape[0], values[0].shape[1]
    if self.labels in names:
      self.labelValues = values[names.index(self.labels)]
      resp = self.checkArrayConsistency(self.labelValues,[self.numberOfSample, self.numberOfHistoryStep])
      if not resp[0]: self.raiseAnError(IOError, 'In training set for ground truth labels ' + self.labels + ':' + resp[1])
    else            : self.raiseAWarning(' The ground truth labels are not known appriori')
#     for cnt, feat in enumerate(self.features):
    for feat in self.features:
      if feat not in names: self.raiseAnError(IOError, ' The feature sought ' + feat + ' is not in the training set')
      else:
        resp = self.checkArrayConsistency(values[names.index(feat)],[self.numberOfSample, self.numberOfHistoryStep])
        if not resp[0]: self.raiseAnError(IOError, ' In training set for feature ' + feat + ':' + resp[1])
        if self.normValues is None: self.normValues = {}
        self.normValues[feat] = self._localNormalizeData(values, names, feat)
    self.inputDict = tdict
    self.__trainLocal__()
    self.amITrained = True

  def __trainLocal__(self):
    """
      Method to train this class.
    """
    self.outputDict['outputs'] = {}
    self.outputDict['inputs' ] = self.normValues

    Input = {}
    for t in range(self.numberOfHistoryStep):
      Input['Features'] ={}
      for feat in self.features.keys():     Input['Features'][feat] = self.inputDict[feat][:,t]
      self.SKLEngine.features = Input['Features']
      self.SKLEngine.train(Input['Features'])
      self.SKLEngine.confidence()

      if self.SKLtype in ['cluster']:
        if 'labels' not in self.outputDict.keys():                  self.outputDict['labels'] = {}
        if 'clusterCenters' not in self.outputDict.keys():          self.outputDict['clusterCenters'] = {}
        if 'noClusters' not in self.outputDict.keys():              self.outputDict['noClusters'] = {}
        if 'clusterCentersIndices' not in self.outputDict.keys():   self.outputDict['clusterCentersIndices'] = {}
        # collect labels
        if hasattr(self.SKLEngine.Method, 'labels_'):   self.outputDict['labels'][t] = self.SKLEngine.Method.labels_
        # collect cluster centers
        if hasattr(self.SKLEngine.Method, 'cluster_centers_'):
          self.outputDict['clusterCenters'][t] = np.zeros(shape=self.SKLEngine.Method.cluster_centers_.shape)
          for cnt, feat in enumerate(self.features):
            self.outputDict['clusterCenters'][t][:,cnt] = self.__deNormalizeData__(feat,t,self.SKLEngine.Method.cluster_centers_[:,cnt])
        else:
          self.outputDict['clusterCenters'][t] = self.__computeCenter__(Input['Features'], self.outputDict['labels'][t])
        # collect number of clusters
        if hasattr(self.SKLEngine.Method, 'n_clusters'):
          self.outputDict['noClusters'][t] = self.SKLEngine.Method.n_clusters
        else:
          self.outputDict['noClusters'][t] = self.outputDict['clusterCenters'][t].shape[0]
        # collect cluster indices
        if hasattr(self.SKLEngine.Method, 'cluster_centers_indices_'):
          self.outputDict['clusterCentersIndices'][t] = self.SKLEngine.Method.cluster_centers_indices_
          self.outputDict['clusterCentersIndices'][t] = range(self.outputDict['noClusters'][t])
        else:
          self.outputDict['clusterCentersIndices'][t] = range(self.outputDict['noClusters'][t])  # use list(set(self.SKLEngine.Method.labels_)) to collect outliers
        # collect optional output
        if hasattr(self.SKLEngine.Method, 'inertia_'):
          if 'inertia' not in self.outputDict.keys(): self.outputDict['inertia'] = {}
          self.outputDict['inertia'][t] = self.SKLEngine.Method.inertia_
        # re-order clusters
        if t > 0:
          remap = self.__reMapCluster__(t, self.outputDict['clusterCenters'], self.outputDict['clusterCentersIndices'])
          for n in range(len(self.outputDict['clusterCentersIndices'][t])):
            self.outputDict['clusterCentersIndices'][t][n] = remap[self.outputDict['clusterCentersIndices'][t][n]]
          for n in range(len(self.outputDict['labels'][t])):
            if self.outputDict['labels'][t][n] >=0: self.outputDict['labels'][t][n] = remap[self.SKLEngine.Method.labels_[n]]

      elif self.SKLtype in ['mixture']:
        if 'labels' not in self.outputDict.keys():                  self.outputDict['labels'] = {}
        if 'means' not in self.outputDict.keys():                   self.outputDict['means'] = {}
        if 'noComponents' not in self.outputDict.keys():            self.outputDict['noComponents'] = {}
        if 'componentMeanIndices' not in self.outputDict.keys():    self.outputDict['componentMeanIndices'] = {}
        # collect component membership
        self.outputDict['labels'][t] = self.SKLEngine.evaluate(Input['Features'])
        # collect component means
        if hasattr(self.SKLEngine.Method, 'means_'):
          self.outputDict['means'][t] = np.zeros(shape=self.SKLEngine.Method.means_.shape)
          for cnt, feat in enumerate(self.features):
            self.outputDict['means'][t][:,cnt] = self.__deNormalizeData__(feat,t,self.SKLEngine.Method.means_[:,cnt])
        else:
          self.outputDict['means'][t] = self.__computeCenterr__(Input['Features'], self.outputDict['labels'][t])
        # collect number of components
        if hasattr(self.SKLEngine.Method, 'n_components'):
          self.outputDict['noComponents'][t] = self.SKLEngine.Method.n_components
        else:
          self.outputDict['noComponents'][t] = self.outputDict['means'][t].shape[0]
        # collect component indices
        self.outputDict['componentMeanIndices'][t] = range(self.outputDict['noComponents'][t])
        # collect optional output
        if hasattr(self.SKLEngine, 'weights_'):
          if 'weights' not in self.outputDict.keys(): self.outputDict['weights'] = {}
          self.outputDict['weights'][t] = self.SKLEngine.weights_
        if hasattr(self.SKLEngine, 'covars_'):
          if 'covars' not in self.outputDict.keys(): self.outputDict['covars'] = {}
          self.outputDict['covars'][t] = self.SKLEngine.covars_
        if hasattr(self.SKLEngine, 'precs_'):
          if 'precs' not in self.outputDict.keys(): self.outputDict['precs'] = {}
          self.outputDict['precs'][t] = self.SKLEngine.precs_
        if hasattr(self.SKLEngine, 'converged_'):
          if 'converged' not in self.outputDict.keys(): self.outputDict['converged'] = {}
          self.outputDict['converged'][t] = self.SKLEngine.converged_
        # re-order components
        if t > 0:
          remap = self.__reMapCluster__(t, self.outputDict['means'], self.outputDict['componentMeanIndices'])
          for n in range(len(self.outputDict['componentMeanIndices'][t])):
            self.outputDict['componentMeanIndices'][t][n] = remap[self.outputDict['componentMeanIndices'][t][n]]
          for n in range(len(self.outputDict['labels'][t])):
            if self.outputDict['labels'][t][n] >=0: self.outputDict['labels'][t][n] = remap[self.outputDict['labels'][t][n]]

      elif 'manifold' == self.SKLtype:
        if 'noComponents' not in self.outputDict.keys():        self.outputDict['noComponents'] = {}
        if 'embeddingVectors_' not in self.outputDict.keys():   self.outputDict['embeddingVectors_'] = {}

        self.outputDict['noComponents'][t] = self.SKLEngine.noComponents_
        if hasattr(self.SKLEngine.Method, 'embedding_'):
          self.outputDict['embeddingVectors_'][t] = self.SKLEngine.Method.embedding_
        if   'transform'     in dir(self.SKLEngine.Method):
          self.outputDict['embeddingVectors_'][t] = self.SKLEngine.Method.transform(self.SKLEngine.normValues)
        elif 'fit_transform' in dir(self.SKLEngine.Method):
          self.outputDict['embeddingVectors_'][t] = self.SKLEngine.Method.fit_transform(self.SKLEngine.normValues)
        if hasattr(self.SKLEngine.Method, 'reconstruction_error_'):
            if 'reconstructionError_' not in self.outputDict.keys():  self.outputDict['reconstructionError_'] = {}
            self.outputDict['reconstructionError_'][t] = self.SKLEngine.Method.reconstruction_error_

      elif 'decomposition' == self.SKLtype:

        if 'noComponents' not in self.outputDict.keys():
          self.outputDict['noComponents'] = {}
        if 'components' not in self.outputDict.keys():
          self.outputDict['components'] = {}
        if 'transformedData' not in self.outputDict.keys():
          self.outputDict['transformedData'] = {}

        self.outputDict['noComponents'][t] = self.SKLEngine.noComponents_

        if hasattr(self.SKLEngine.Method, 'components_'):
          self.outputDict['components'][t] = self.SKLEngine.Method.components_

        ## This is not the same thing as the components above! This is the
        ## transformed data, the other composes the transformation matrix to get
        ## this. Whoever designed this, you are causing me no end of headaches
        ## with this code... I am pretty sure this can all be handled within the
        ## post-processor rather than adding this frankenstein of code just to
        ## gain access to the skl techniques.
        if   'transform'     in dir(self.SKLEngine.Method):
          self.outputDict['transformedData'][t] = self.SKLEngine.Method.transform(self.SKLEngine.normValues)
        elif 'fit_transform' in dir(self.SKLEngine.Method):
          self.outputDict['transformedData'][t] = self.SKLEngine.Method.fit_transform(self.SKLEngine.normValues)

        if hasattr(self.SKLEngine.Method, 'means_'):
            self.outputDict['means'] = self.SKLEngine.Method.means_
        if hasattr(self.SKLEngine.Method, 'explained_variance_'):
            self.outputDict['explainedVariance'] = self.SKLEngine.Method.explained_variance_
        if hasattr(self.SKLEngine.Method, 'explained_variance_ratio_'):
            self.outputDict['explainedVarianceRatio'] = self.SKLEngine.Method.explained_variance_ratio_

      else: print ('Not Implemented yet!...', self.SKLtype)

  def __computeCenter__(self, data, labels):
    """
      Method to compute cluster center for clustering algorithms that do not return such information.
      This is needed to re-order cluster number
      @In, data, dict, each value of the dict is a 1-d array of data
      @In, labels, list, list of label for each sample
      @Out, clusterCenter, array, shape = [no_clusters, no_features], center coordinate
    """
    point = {}
    for cnt, l in enumerate(labels):
      if l >= 0 and l not in point.keys():    point[l] = []
      if l >= 0:                              point[l].append(cnt)
    noCluster = len(point.keys())
    if noCluster == 0:                        self.raiseAnError(ValueError, 'number of cluster is 0!!!')
    clusterCenter = np.zeros(shape=(noCluster,len(self.features)))
    for cnt, feat in enumerate(self.features):
      for ind, l in enumerate(point.keys()):  clusterCenter[ind,cnt] = np.average(data[feat][point[l]])
    return clusterCenter

  def __computeDist__(self,t,n1,n2,dataCenter,opt):
    """
      Computes the distance between two cluster centers.
      Four different distance metrics are implemented, which can be specified by input opt
      @In, t, float, current time
      @In, n1, integer, center index 1
      @In, n2, integer, center index 2
      @In, dataCenter, dict, each value contains the center coordinate at each time step
      @In, opt, string, specifies which distance metric to use
      @Out, dist, float, distance between center n1 and center n2
    """
    x1, x2 = dataCenter[t-1][n1,:], dataCenter[t][n2,:]
    if opt in ['Distance']:
      dist = np.sqrt(np.dot(x1-x2,x1-x2))
      return dist
    if opt in ['Overlap']:
      l1, l2 = self.outputDict['labels'][t-1], self.SKLEngine.Method.labels_
      point1, point2 = [], []
      for n in range(len(l1)):
        if l1[n] == n1: point1.append(n)
      for n in range(len(l2)):
        if l2[n] == n2: point2.append(n)
      dist = - len(set(point1).intersection(point2))
      return dist
    if opt in ['DistVariance']:
      l1, l2 = self.outputDict['labels'][t-1], self.SKLEngine.Method.labels_
      dist = np.sqrt(np.dot(x1-x2,x1-x2))
      v1, v2, N1, N2 = 0, 0, 0, 0
      noFeat = len(self.features)
      for n in range(len(l1)): # compute variance of points with label l1
        if l1[n] == n1:
          x = np.zeros(shape=(noFeat,))
          for cnt, feat in enumerate(self.features):    x[cnt] = self.inputDict[feat][n,t-1]
          v1 += np.sqrt(np.dot(x-x1,x-x1))**2
          N1 += 1
      for n in range(len(l2)): # compute variance of points with label l2
        if l2[n] == n2:
          x = np.zeros(shape=(noFeat,))
          for cnt, feat in enumerate(self.features):    x[cnt] = self.inputDict[feat][n,t]
          v2 += np.sqrt(np.dot(x-x2,x-x2))**2
          N2 += 1
      dist += np.abs(np.sqrt(v1/(N1-1)*1.0) - np.sqrt(v2/(N2-1)*1.0))
      return dist
    if opt in ['DistanceWithDecay']:
      K, decR, dist = self.reOrderStep, 1, 0
      for k in range(1,K+1):
        if t-k >= 0:
          if n1 < dataCenter[t-k].shape[0]:
            x1 = dataCenter[t-k][n1,:]
            dist += np.sqrt(np.dot(x1-x2,x1-x2))*np.exp(-(k-1)*decR)
      return dist

  def __reMapCluster__(self,t,dataCenter,dataCenterIndex):
    """
      Computes the remapping relationship between the current time step cluster and the previous time step
      @In, t, float, current time
      @In, dataCenter, dict, each value contains the center coordinate at each time step
      @In, dataCenterIndex, dict, each value contains the center index at each time step
      @Out, remap, list, remapping relation between the current time step cluster and the previous time step
    """
    indices1, indices2 = dataCenterIndex[t-1], dataCenterIndex[t]
    N1, N2 = dataCenter[t-1].shape[0], dataCenter[t].shape[0]
    dMatrix = np.zeros(shape=(N1,N2))
    for n1 in range(N1):
      for n2 in range(N2):
        dMatrix[n1,n2] = self.__computeDist__(t,n1,n2,dataCenter,'DistanceWithDecay')
    _, mapping = self.__localReMap__(dMatrix, (range(N1), range(N2)))

    remap = {}
    f1, f2 = [False]*N1, [False]*N2
    for mp in mapping:
      i1, i2 = mp[0], mp[1]
      if f1[i1] or f2[i2]:      self.raiseAnError(ValueError, 'Mapping is overlapped. ')
      remap[indices2[i2]] = indices1[i1]
      f1[i1], f2[i2] = True, True

    if N2 > N1: # for the case the new cluster comes up
      tmp = 1
      for n2 in range(N2):
        if indices2[n2] not in remap.keys():    remap[indices2[n2]] = max(indices1)+tmp # remap[indices2[n2]] = self.maxNoClusters + 1 # every discondinuity would introduce a new cluster index.
    return remap

  def __localReMap__(self, dMatrix,loc):
    """
      Method to return the mapping based on distance stored in dMatrix, the returned mapping shall minimize the global sum of distance
      This function is recursively called to find the global minimum, so is computationally expensive --- FIXME
      @In, dMatrix, array, shape = (no_clusterAtPreviousTimeStep, no_clusterAtCurrentTimeStep)
      @In, loc, tuple, the first element is the cluster indeces for previous time step and the second one is for the current time step
      @Out, sumDist, float, global sum of distance
      @Out, localReMap, list, remapping relation between the row and column identifier of dMatrix
    """
    if len(loc[0]) == 1:
      sumDist, localReMap = np.inf, -1
      n1 = loc[0][0]
      for n2 in loc[1]:
        if dMatrix[n1,n2] < sumDist:
          sumDist = dMatrix[n1,n2]
          localReMap = n2
      return sumDist, [(n1,localReMap)]
    elif len(loc[1]) == 1:
      sumDist, localReMap = np.inf, -1
      n2 = loc[1][0]
      for n1 in loc[0]:
        if dMatrix[n1,n2] < sumDist:
          sumDist = dMatrix[n1,n2]
          localReMap = n1
      return sumDist, [(localReMap,n2)]
    else:
      sumDist, i1, i2, localReMap = np.inf, -1, -1, []
      n1 = loc[0][0]
      temp1 = copy.deepcopy(loc[0])
      temp1.remove(n1)
      for n2 in loc[1]:
        temp2 = copy.deepcopy(loc[1])
        temp2.remove(n2)
        d_temp, l = self.__localReMap__(dMatrix, (temp1,temp2))
        if dMatrix[n1,n2] + d_temp < sumDist:
          sumDist = dMatrix[n1,n2] + d_temp
          i1, i2, localReMap = n1, n2, l
      localReMap.append((i1,i2))
      return sumDist, localReMap

  def __evaluateLocal__(self, featureVals):
    """
      Not implemented for this class
    """
    pass

  def __confidenceLocal__(self):
    """
      Not implemented for this class
    """
    pass

__interfaceDict = {}
__interfaceDict['SciKitLearn'] = SciKitLearn
__interfaceDict['temporalSciKitLearn'] = temporalSciKitLearn
__base = 'unSuperVisedLearning'

def returnInstance(modelClass, caller, **kwargs):
  """
    This function return an instance of the request model type
    @ In, modelClass, string, representing the instance to create
    @ In, caller, object, object that will share its messageHandler instance
    @ In, kwargs, dict, a dictionary specifying the keywords and values needed to create the instance.
    @ Out, object, an instance of a Model
  """
<<<<<<< HEAD
  try:
    return __interfaceDict[modelClass](caller.messageHandler, **kwargs)
  except KeyError:
    caller.raiseAnError(NameError, 'unSuperVisedLEarning', 'Not known ' + __base + ' type ' + str(modelClass))
=======
  __interfaceDict[modelClass](caller.messageHandler, **kwargs)
  try:
    return __interfaceDict[modelClass](caller.messageHandler, **kwargs)
  except Exception as(ae):
    caller.raiseAnError(NameError, 'unSuperVisedLEarning', 'Not known ' + __base + ' type ' + str(modelClass)+'.Error: '+ str(ae))
>>>>>>> fbe985bb

def returnClass(modelClass, caller):
  """
    This function return an instance of the request model type
    @ In, modelClass, string, representing the class to retrieve
    @ In, caller, object, object that will share its messageHandler instance
    @ Out, the class definition of the Model
  """
  try:
    return __interfaceDict[modelClass]
  except KeyError:
    caller.raiseanError(NameError, 'unSuperVisedLEarning', 'not known ' + __base + ' type ' + modelClass)<|MERGE_RESOLUTION|>--- conflicted
+++ resolved
@@ -1070,18 +1070,10 @@
     @ In, kwargs, dict, a dictionary specifying the keywords and values needed to create the instance.
     @ Out, object, an instance of a Model
   """
-<<<<<<< HEAD
   try:
     return __interfaceDict[modelClass](caller.messageHandler, **kwargs)
-  except KeyError:
-    caller.raiseAnError(NameError, 'unSuperVisedLEarning', 'Not known ' + __base + ' type ' + str(modelClass))
-=======
-  __interfaceDict[modelClass](caller.messageHandler, **kwargs)
-  try:
-    return __interfaceDict[modelClass](caller.messageHandler, **kwargs)
-  except Exception as(ae):
-    caller.raiseAnError(NameError, 'unSuperVisedLEarning', 'Not known ' + __base + ' type ' + str(modelClass)+'.Error: '+ str(ae))
->>>>>>> fbe985bb
+  except KeyError as ae:  # except Exception as(ae):
+    caller.raiseAnError(NameError, 'unSuperVisedLEarning', 'Unknown ' + __base + ' type ' + str(modelClass)+'.Error: '+ str(ae))
 
 def returnClass(modelClass, caller):
   """

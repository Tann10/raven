--- conflicted
+++ resolved
@@ -189,7 +189,7 @@
        @ Out, string, subtype if not None, else ''
     """
     if self.subtype is None: return ''
-    else return self.subtype
+    else: return self.subtype
 
   def getPerturbable(self):
     """Retrieves the "perturbable" boolean attribute.  Defaults to True for UserGenerated, False for others.
@@ -438,17 +438,10 @@
     """
     self.type = node.tag #XSD should confirm valid types
     self.printTag = self.type+' File'
-<<<<<<< HEAD
-    self.setFilename(node.text.strip())
-    self.perturbable = node.attrib.get('perturbable',True)
-    self.subtype     = node.attrib.get('type'       ,None)
-    self.alias       = node.attrib.get('name'       ,self.getFilename())
-=======
     self.setAbsFile(node.text.strip())
     self.perturbed = node.attrib.get('perturbable',True)
     self.subtype   = node.attrib.get('type'       ,None)
     self.alias     = node.attrib.get('name'       ,self.getFilename())
->>>>>>> dbcf4de9
 
 #
 #

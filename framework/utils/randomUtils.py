--- conflicted
+++ resolved
@@ -11,19 +11,12 @@
 # WITHOUT WARRANTIES OR CONDITIONS OF ANY KIND, either express or implied.
 # See the License for the specific language governing permissions and
 # limitations under the License.
-<<<<<<< HEAD
-'''
-  This file contains the random number generating methods used in the framework.
-  created on 07/15/2017
-  @author: talbpaul
-'''
-=======
+
 """
  This file contains the random number generating methods used in the framework.
  created on 07/15/2017
  @author: talbpaul
 """
->>>>>>> cd67dba1
 
 from __future__ import division, print_function, unicode_literals, absolute_import
 import threading

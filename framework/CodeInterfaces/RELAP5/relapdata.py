--- conflicted
+++ resolved
@@ -221,42 +221,10 @@
     return
 
   def returnData(self):
-<<<<<<< HEAD
     """
       Method to return the data in a dictionary
       @ In, None
       @ Out, data, dict, the dictionary containing the data {var1:array,var2:array,etc}
     """
     data = self.minordata
-    return data
-
-  def writeCSV(self,filen):
-=======
->>>>>>> 5c509111
-    """
-      Method to return the data in a dictionary
-      @ In, None
-      @ Out, data, dict, the dictionary containing the data {var1:array,var2:array,etc}
-    """
-<<<<<<< HEAD
-    #TODO this should be further reworked and optimized probably, but it is patched to work for now.
-    IOcsvfile=open(filen,'w')
-    if self.minordata != None:
-      IOcsvfile.write(','.join(s.strip() for s in self.minordata.keys()))
-    if len(self.ravenData) > 0:
-      IOcsvfile.write(',')
-    for j in range(len(self.ravenData.keys())):
-      IOcsvfile.write('%s' %(list(self.ravenData.keys())[j]))
-      if j+1<len(self.ravenData.keys()): IOcsvfile.write(',')
-    IOcsvfile.write('\n')
-    for i in range(len(self.minordata.get(list(self.minordata.keys())[0]))):
-      IOcsvfile.write(','.join(str(self.minordata.get(list(self.minordata.keys())[j])[i]) for j in range(len(self.minordata.keys()))))
-      if len(self.ravenData)>0:
-        IOcsvfile.write(',')
-      IOcsvfile.write(','.join(str(self.ravenData[list(self.ravenData.keys())[k]]) for k in range(len(self.ravenData.keys()))))
-      IOcsvfile.write('\n')
-    IOcsvfile.close()
-=======
-    data = self.minordata
-    return data
->>>>>>> 5c509111
+    return data
--- conflicted
+++ resolved
@@ -132,23 +132,11 @@
 
   def _generateVarsUpdateConstrained(self,ak,gradient,varK):
     """
-<<<<<<< HEAD
-      Local method to evaluate gradient.
-      @ In, optVarsValues, dict, Dictionary containing perturbed points.
-                                 optVarsValues should have the form {pertIndex: {varName: [varValue1 varValue2]}}
-                                 Therefore, each optVarsValues[pertIndex] should return a dict of variable values
-                                 that is sufficient for gradient evaluation for at least one variable
-                                 (depending on specific optimization algorithm)
-      @ In, gradient, dict, optional, dictionary containing gradient estimation by the caller.
-                                      gradient should have the form {varName: gradEstimation}
-      @ Out, gradient, dict, dictionary containing gradient estimation. gradient should have the form {varName: gradEstimation}
-=======
       Method to generate input for model to run, considering also that the input satisfies the constraint
       @ In, ak, float, it is gain for variable update
       @ In, gradient, dictionary, contains the gradient information for variable update
       @ In, varK, dictionary, current variable values
       @ Out, tempVarKPlus, dictionary, variable values for next iteration.
->>>>>>> 50b34d89
     """
     tempVarKPlus = {}
     for var in self.optVars:

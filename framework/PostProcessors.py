--- conflicted
+++ resolved
@@ -3388,18 +3388,8 @@
     BasePostProcessor.__init__(self, messageHandler)
     self.printTag = 'POSTPROCESSOR DATAMINING'
 
-<<<<<<< HEAD
     self.requiredAssObject = (True, (['Label','PreProcessor','Metric'], ['-1','-1','-1']))  ## The Label is optional for now
-=======
-    self.algorithms = []                                  ## A list of Algorithm
-                                                          ## objects that
-                                                          ## contain definitions
-                                                          ## for all the
-                                                          ## algorithms the user
-                                                          ## wants
-
-    self.requiredAssObject = (True, (['Label', 'PreProcessor','Metric'], ['-1','-1','-1']))  ## The Label is optional for now
->>>>>>> 13a1b01c
+
     self.clusterLabels = None
     self.labelAlgorithms = []
     self.solutionExport = None                            ## A data object to
@@ -3676,16 +3666,8 @@
         for value in dataMineDict['outputs'][key]:
           output.updateOutputValue(key, copy.copy(value))
       elif output.type == 'HistorySet':
-<<<<<<< HEAD
-        for index,value in np.ndenumerate(dataMineDict['outputs'][key]):
-          firstHist = output._dataContainer['outputs'].keys()[0]
-          firstVar  = output._dataContainer['outputs'][firstHist].keys()[0]
-          timeLength = output._dataContainer['outputs'][firstHist][firstVar].size
-          arrayBase = value * np.ones(timeLength)
-          output.updateOutputValue([index[0]+1,key], arrayBase)
-=======
         if self.PreProcessor is not None:
-          for index,value in np.ndenumerate(dataMineDict['output'][key]):
+          for index,value in np.ndenumerate(dataMineDict['outputs'][key]):
             firstHist = output._dataContainer['outputs'].keys()[0]
             firstVar  = output._dataContainer['outputs'][firstHist].keys()[0]
             timeLength = output._dataContainer['outputs'][firstHist][firstVar].size
@@ -3696,9 +3678,7 @@
           historyKey = output.getOutParametersValues().keys()
           for index, keyH in enumerate(historyKey):
             for keyL in tlDict['output'].keys():
-              output.updateOutputValue([keyH,keyL], tlDict['output'][keyL][index,:])
-
->>>>>>> 13a1b01c
+              output.updateOutputValue([keyH,keyL], tlDict['outputs'][keyL][index,:])
 
   def run(self, inputIn):
     """
@@ -3707,10 +3687,6 @@
       @ In, inputIn, dict, dictionary of data to process
       @ Out, outputDict, dict, dictionary containing the post-processed results
     """
-<<<<<<< HEAD
-    dataObject = None
-    input = self.inputToInternal(inputIn)
-=======
     Input = self.inputToInternal(inputIn)
     if type(inputIn) == list:
       currentInput = inputIn[-1]
@@ -3730,13 +3706,12 @@
       @ Out, outputDict, dict, dictionary containing the post-processed results
     """
 
->>>>>>> 13a1b01c
     outputDict = {}
     self.unSupervisedEngine.features = Input['Features']
     if not self.unSupervisedEngine.amITrained:
       self.unSupervisedEngine.train(Input['Features'], self.metric)
     self.unSupervisedEngine.confidence()
-<<<<<<< HEAD
+
     # outputDict['output'] = {}
 
     outputDict = self.unSupervisedEngine.outputDict
@@ -3752,33 +3727,7 @@
     if 'cluster' == self.unSupervisedEngine.SKLtype and self.solutionExport is not None:
       if 'clusterCenters' in outputDict['outputs']:
         centers = outputDict['outputs']['clusterCenters']
-=======
-    outputDict['output'] = {}
-
-    ## These are very different things, shouldn't each one be its own class?
-    ## Proposed hierarchy:
-    ##   - DataMining
-    ##     - Classification
-    ##       - GMM
-    ##       - Clustering
-    ##         - Biclustering
-    ##         - Hierarchical
-    ##           - Topological
-    ##     - Dimensionality Reduction
-    ##       - Manifold Learning
-    ##       - Linear projection methods
-    if 'cluster' == self.unSupervisedEngine.SKLtype:
-      ## Get the cluster labels and store as a new column in the output
-      #assert  'labels' in self.unSupervisedEngine.outputDict.keys()== hasattr(self.unSupervisedEngine, 'labels_')
-      if hasattr(self.unSupervisedEngine, 'labels_'):
-        self.clusterLabels = self.unSupervisedEngine.labels_
-      outputDict['output'][self.labelFeature] = self.clusterLabels
-
-      ## Get the centroids and push them to a SolutionExport data object.
-      ## Also if we have the centers, assume we have the indices to match them
-      if hasattr(self.unSupervisedEngine, 'clusterCenters_'):
-        centers = self.unSupervisedEngine.clusterCenters_
->>>>>>> 13a1b01c
+
         ## Does skl not provide a correlation between label ids and cluster centers?
         if 'clusterCentersIndices' in outputDict['outputs']:
           indices = outputDict['outputs']['clusterCentersIndices']
@@ -3816,7 +3765,6 @@
                   self.solutionExport.updateOutputValue(key,value)
 
     elif 'mixture' == self.unSupervisedEngine.SKLtype:
-<<<<<<< HEAD
       normedValues = self.unSupervisedEngine.normValues
       mixtureLabels = self.unSupervisedEngine.evaluate(input['Features'])
       outputDict['outputs'][self.labelFeature] = mixtureLabels
@@ -3827,21 +3775,7 @@
         ## Get the centroids and push them to a SolutionExport data object, if
         ## we have both, also if we have the centers, assume we have the indices
         ## to match them.
-=======
-      if   hasattr(self.unSupervisedEngine, 'covars_'):
-        mixtureCovars = self.unSupervisedEngine.covars_
-
-      if hasattr(self.unSupervisedEngine, 'precs_'):
-        mixturePrecisions = self.unSupervisedEngine.precs_
-
-      mixtureValues = self.unSupervisedEngine.normValues
-      mixtureMeans = self.unSupervisedEngine.means_
-      mixtureLabels = self.unSupervisedEngine.evaluate(Input['Features'])
-      outputDict['output'][self.labelFeature] = mixtureLabels
-
-      if self.solutionExport is not None:
-        ## Get the means and push them to a SolutionExport data object.
->>>>>>> 13a1b01c
+
         ## Does skl not provide a correlation between label ids and Gaussian
         ## centers?
         indices = list(range(len(mixtureMeans)))
@@ -4068,67 +4002,7 @@
         reconstructionError = self.unSupervisedEngine.outputDict['reconstructionError_']
 
       for i in range(noComponents):
-<<<<<<< HEAD
         outputDict['outputs'][self.name+'PCAComponent' + str(i + 1)] =  components[:, i]
-=======
-        ## Looking at the lines between the initialization of
-        ## outputDict['output'] and here, how is this ever possible? I don't
-        ## think the if is necessary here.
-        # if self.name+'EmbeddingVector' + str(i + 1) not in outputDict['output'].keys():
-        outputDict['output'][self.name+'EmbeddingVector' + str(i + 1)] = np.zeros(shape=(numberOfSample,numberOfHistoryStep))
-
-        ## Shouldn't this only happen if embeddingVectors is set above?
-        for t in range(numberOfHistoryStep):
-          outputDict['output'][self.name+'EmbeddingVector' + str(i + 1)][:,t] =  embeddingVectors[t][:, i]
-
-    elif 'decomposition' == self.unSupervisedEngine.SKLtype:
-      decompositionValues = self.unSupervisedEngine.normValues
-
-      noComponents = self.unSupervisedEngine.outputDict['noComponents'][0]
-
-      if 'components' in self.unSupervisedEngine.outputDict.keys():
-        components = self.unSupervisedEngine.outputDict['components']
-      else:
-        components = None
-
-      if 'transformedData' in self.unSupervisedEngine.outputDict.keys():
-        transformedData = self.unSupervisedEngine.outputDict['transformedData']
-      else:
-        transformedData = None
-
-      if 'explainedVarianceRatio' in self.unSupervisedEngine.outputDict.keys():
-        explainedVarianceRatio = self.unSupervisedEngine.outputDict['explainedVarianceRatio']
-
-      for i in range(noComponents):
-        ## Looking at the lines between the initialization of
-        ## outputDict['output'] and here, how is this ever possible? I don't
-        ## think the if is necessary here.
-        # if self.name+'PCAComponent' + str(i + 1) not in outputDict['output'].keys():
-        outputDict['output'][self.name+'PCAComponent' + str(i + 1)] = np.zeros(shape=(numberOfSample,numberOfHistoryStep))
-
-
-        if transformedData is not None:
-          for t in range(numberOfHistoryStep):
-            outputDict['output'][self.name+'PCAComponent' + str(i + 1)][:,t] = transformedData[t][:, i]
-
-
-      if self.solutionExport is not None and components is not None:
-        ## Get the transformation matrix and push it to a SolutionExport
-        ## data object.
-        ## Can I be sure of the order of dimensions in the features dict, is
-        ## the same order as the data held in the UnSupervisedLearning object?
-        for row in range(noComponents):
-          self.solutionExport.updateInputValue('component', row+1)
-          self.solutionExport.updateOutputValue(self.pivotParameter, self.pivotVariable)
-          for i,col in enumerate(self.unSupervisedEngine.features.keys()):
-            timeSeries = np.zeros(numberOfHistoryStep)
-            for timeIdx in range(numberOfHistoryStep):
-              timeSeries[timeIdx] = components[timeIdx][row][i]
-            self.solutionExport.updateOutputValue(col,timeSeries)
-
-    else:
-      self.raiseAnError(IOError,'%s has not yet implemented.' % self.unSupervisedEngine.SKLtype)
->>>>>>> 13a1b01c
 
     return outputDict
 #

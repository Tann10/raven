'''
Created on April 9, 2013

@author: alfoa
'''
#for future compatibility with Python 3--------------------------------------------------------------
from __future__ import division, print_function, unicode_literals, absolute_import
import warnings
warnings.simplefilter('default',DeprecationWarning)
#End compatibility block for Python 3----------------------------------------------------------------

#External Modules------------------------------------------------------------------------------------
import numpy as np
import copy
import os
import abc
import gc
#External Modules End--------------------------------------------------------------------------------

#Internal Modules------------------------------------------------------------------------------------
from BaseClasses import BaseType
from h5py_interface_creator import hdf5Database as h5Data
import utils
#Internal Modules End--------------------------------------------------------------------------------

class DateBase(BaseType):
  '''
  class to handle database,
  to add and to retrieve attributes and values from it
  '''

  def __init__(self):
    '''
    Constructor
    '''
    # Base Class
    BaseType.__init__(self)
    # Database object
    self.database = None
    # Database directory. Default = working directory.
    self.databaseDir = ''
<<<<<<< HEAD
    self.printTag = 'DATABASE'
=======
    self.workingDir = ''
    self.printTag = utils.returnPrintTag('DATABASE')
>>>>>>> 1c0202d8

  def _readMoreXML(self,xmlNode):
    '''
    Function to read the portion of the xml input that belongs to this class
    and initialize some stuff based on the inputs got
    @ In, xmlNode    : Xml element node
    @ Out, None
    '''
    # Check if a directory has been provided
    if 'directory' in xmlNode.attrib.keys(): self.databaseDir = copy.copy(xmlNode.attrib['directory'])
    else:                                    self.databaseDir = os.path.join(self.workingDir,'DatabaseStorage')

  def addInitParams(self,tempDict):
    '''
    Function that adds the initial parameter in a temporary dictionary
    @ In, tempDict
    @ Out, tempDict
    '''
    return tempDict

  @abc.abstractmethod
  def addGroup(self,attributes,loadFrom):
    '''
    Function used to add group to the database
    @ In, attributes : options
    @ In, loadFrom   : source of the data
    '''
    pass
  @abc.abstractmethod
  def retrieveData(self,attributes):
    '''
    Function used to retrieve data from the database
    @ In, attributes : options
    @ Out, data      : the requested data
    '''
    pass

'''
  *************************s
  *  HDF5 DATABASE CLASS  *
  *************************
'''
class HDF5(DateBase):
  '''
  class to handle h5py (hdf5) database,
  to add and to retrieve attributes and values from it
  '''

  def __init__(self,runInfoDict):
    '''
    Constructor
    '''
    DateBase.__init__(self)
    self.subtype  = None
    self.exist    = False
    self.built    = False
    self.type     = 'HDF5'
    self.file_name = ""
<<<<<<< HEAD
    self.printTag = 'DATABASE HDF5'

=======
    self.printTag = utils.returnPrintTag('DATABASE HDF5')
    self.workingDir = runInfoDict['WorkingDir']
    self.databaseDir = self.workingDir
>>>>>>> 1c0202d8

  def __getstate__(self):
    """
    Overwrite state (for pickle-ing)
    we do not pickle the HDF5 (C++) instance
    but only the info to re-load it
    """
    # capture what is normally pickled
    state = self.__dict__.copy()
    # we pop the database instance and close it
    state.pop("database")
    self.database.closeDatabaseW()
    # what we return here will be stored in the pickle
    return state

  def __setstate__(self, newstate):
    self.__dict__.update(newstate)
    self.database = h5Data(self.name,self.databaseDir,self.file_name)
    self.exist    = True

  def _readMoreXML(self,xmlNode):
    '''
    Function to read the portion of the xml input that belongs to this specialized class
    and initialize some stuff based on the inputs got
    @ In, xmlNode    : Xml element node
    @ Out, None
    '''
    DateBase._readMoreXML(self, xmlNode)
    # Check if database directory exist, otherwise create it
    if '~' in self.databaseDir: self.databaseDir = copy.copy(os.path.expanduser(self.databaseDir))
    if not os.path.exists(self.databaseDir): os.makedirs(self.databaseDir)
    self.raiseAMessage('Database Directory is '+self.databaseDir+'!')
    # Check if a filename has been provided
    # if yes, we assume the user wants to load the data from there
    # or update it
    #try:
    if 'filename' in xmlNode.attrib.keys():
      self.file_name = xmlNode.attrib['filename']
      self.database = h5Data(self.name,self.databaseDir,self.messageHandler,self.file_name)
      self.exist    = True
    #except KeyError:
    else:
      self.file_name = self.name+".h5"
      self.database  = h5Data(self.name,self.databaseDir,self.messageHandler)
      self.exist     = False

  def addInitParams(self,tempDict):
    '''
    Function that adds the initial parameter in a temporary dictionary
    @ In, tempDict
    @ Out, tempDict
    '''
    tempDict = DateBase.addInitParams(self,tempDict)
    tempDict['exist'] = self.exist
    return tempDict

  def getEndingGroupPaths(self):
    '''
    Function to retrieve all the groups' paths of the ending groups
    @ In, None
    @ Out, List of the ending groups' paths
    '''
    return self.database.retrieveAllHistoryPaths()

  def getEndingGroupNames(self):
    '''
    Function to retrieve all the groups' names of the ending groups
    @ In, None
    @ Out, List of the ending groups' names
    '''
    return self.database.retrieveAllHistoryNames()

  def addGroup(self,attributes,loadFrom,upGroup=False):
    '''
    Function to add a group in the HDF5 database
    @ In, attributes : dictionary of attributes (metadata and options)
    @ In, loadFrom   : source of the data (for example, a csv file)
    @ Out, None
    '''
    if 'metadata' in attributes.keys(): attributes['group'] = attributes['metadata']['prefix']
    elif 'prefix' in attributes.keys(): attributes['group'] = attributes['prefix']
    else                              : self.raiseAnError(IOError,'addGroup function needs a prefix (ID) for adding a new group to a database!')
    self.database.addGroup(attributes['group'],attributes,loadFrom,upGroup)
    self.built = True

  def addGroupDataObjects(self,attributes,loadFrom,upGroup=False):
    #### TODO: this function and the function above can be merged together (Andrea)
    '''
    Function to add a group in the HDF5 database
    @ In, attributes : dictionary of attributes (metadata and options)
    @ In, loadFrom   : source of the data (must be a data(s) or a dictionary)
    @ Out, None
    '''
    source = {}
    if type(loadFrom) != dict:
      if not loadFrom.type in ['TimePoint','TimePointSet','History','Histories']: self.raiseAnError(IOError,'addGroupDataObjects function needs to have a Data(s) as input source')
      source['type'] = 'DataObjects'
    source['name'] = loadFrom
    self.database.addGroupDataObjects(attributes['group'],attributes,source,upGroup)
    self.built = True

  def initialize(self,gname,attributes=None,upGroup=False):
    '''
    Function to add an initial root group into the data base...
    This group will not contain a dataset but, eventually, only
    metadata
    @ In, gname      : name of the root group
    @ Out, attributes: metadata muste be appended to the root group
    '''
    self.database.addGroupInit(gname,attributes,upGroup)

  def returnHistory(self,attributes):
    '''
    Function to retrieve a history from the HDF5 database
    @ In, attributes : dictionary of attributes (metadata, history name and options)
    @ Out, tupleVar  : tuple in which the first position is a numpy aray and the second is a dictionary of the metadata
    Note:
    # DET => a Branch from the tail (group name in attributes) to the head (dependent on the filter)
    # MC  => The History named ['group'] (one run)
    '''
    if (not self.exist) and (not self.built): self.raiseAnError(IOError,'Can not retrieve an History from data set' + self.name + '.It has not built yet.')
    if 'filter' in attributes.keys(): tupleVar = self.database.retrieveHistory(attributes['history'],attributes['filter'])
    else:                             tupleVar = self.database.retrieveHistory(attributes['history'])
    return tupleVar

  def __retrieveDataTimePoint(self,attributes):
    '''
    Function to retrieve a TimePoint from the HDF5 database
    @ In, attributes : dictionary of attributes (variables must be retrieved)
    @ Out, tupleVar  : tuple in which the first position is a dictionary of numpy arays (input variable)
    and the second is a dictionary of the numpy arrays (output variables).
    Note: This function retrieve a TimePoint from an HDF5 database
    '''
    # Firstly, retrieve the history from which the TimePoint must be extracted
    histVar = self.returnHistory(attributes)
    # Check the outParam variables and the time filters
    if attributes['outParam'] == 'all': all_out_param  = True
    else:                               all_out_param = False

    if attributes['time'] == 'end' or (not attributes['time']):
      time_end = True
      time_float = -1.0
    else:
      # convert the time in float
      time_end = False
      time_float = float(attributes['time'])

    if 'operator' in attributes.keys():
      operator = True
      time_end = True
      time_float = -1.0
    else: operator = False

    inDict  = {}
    outDict = {}
    metaDict= {}
    if 'metadata' in histVar[1].keys(): metaDict[0] = histVar[1]['metadata']
    else                              : metaDict[0] = None

    ints = 0
    if 'inputTs' in attributes.keys():
      if attributes['inputTs']: ints = int(attributes['inputTs'])
    else:                               ints = 0

    # fill input param dictionary
    for key in attributes['inParam']:
        if 'input_space_headers' in histVar[1]:
          inInKey = utils.keyIn(histVar[1]['input_space_headers'],key)
          inOutKey = utils.keyIn(histVar[1]['output_space_headers'],key)
          if inInKey is not None:
            ix = histVar[1]['input_space_headers'].index(inInKey)
            inDict[key] = np.atleast_1d(np.array(histVar[1]['input_space_values'][ix]))
          elif inOutKey is not None:
            ix = histVar[1]['output_space_headers'].index(inOutKey)
            if ints > histVar[0][:,0].size  and ints != -1: self.raiseAnError(IOError,'inputTs is greater than number of actual ts in history ' +attributes['history']+ '!')
            inDict[key] = np.atleast_1d(np.array(histVar[0][ints,ix]))
          else: self.raiseAnError(IOError,'the parameter ' + key + ' has not been found')
        else:
          if key in histVar[1]['output_space_headers'] or \
             utils.toBytes(key) in histVar[1]['output_space_headers']:
            if key in histVar[1]['output_space_headers']:
              ix = histVar[1]['output_space_headers'].index(key)
            else:
              ix = histVar[1]['output_space_headers'].index(utils.toBytes(key))
            if ints > histVar[0][:,0].size  and ints != -1: self.raiseAnError(IOError,'inputTs is greater than number of actual ts in history ' +attributes['history']+ '!')
            inDict[key] = np.atleast_1d(np.array(histVar[0][ints,ix]))
          else: self.raiseAnError(IOError,'the parameter ' + key + ' has not been found')

    # Fill output param dictionary
    if time_end:
      # time end case => TimePoint is the final status
      if all_out_param:
        # Retrieve all the parameters
        if operator:
          if   attributes['operator'].lower() == 'max'    : outDict[key] = np.atleast_1d(np.array(max(histVar[0][:,histVar[1]['output_space_headers'].index(key)])))
          elif attributes['operator'].lower() == 'min'    : outDict[key] = np.atleast_1d(np.array(min(histVar[0][:,histVar[1]['output_space_headers'].index(key)])))
          elif attributes['operator'].lower() == 'average': outDict[key] = np.atleast_1d(np.array(np.average(histVar[0][:,histVar[1]['output_space_headers'].index(key)])))
          else: self.raiseAnError(IOError,'Operator '+ attributes['operator'] + ' unknown for TimePoint construction. Available are min,max,average!!')
        else:
          for key in histVar[1]['output_space_headers']: outDict[key] = np.atleast_1d(np.array(histVar[0][-1,histVar[1]['output_space_headers'].index(key)]))
      else:
        # Retrieve only some parameters
        for key in attributes['outParam']:
          if key in histVar[1]['output_space_headers'] or \
             utils.toBytes(key) in histVar[1]['output_space_headers']:
            if operator:
              if   attributes['operator'].lower() == 'max'    :
                if key in histVar[1]['output_space_headers']: outDict[key] = np.atleast_1d(np.array(max(histVar[0][:,histVar[1]['output_space_headers'].index(key)])))
                else: outDict[key] = np.atleast_1d(np.array(max(histVar[0][:,histVar[1]['output_space_headers'].index(utils.toBytes(key))])))
              elif attributes['operator'].lower() == 'min'    :
                if key in histVar[1]['output_space_headers']: outDict[key] = np.atleast_1d(np.array(min(histVar[0][:,histVar[1]['output_space_headers'].index(key)])))
                else: outDict[key] = np.atleast_1d(np.array(min(histVar[0][:,histVar[1]['output_space_headers'].index(utils.toBytes(key))])))
              elif attributes['operator'].lower() == 'average':
                if key in histVar[1]['output_space_headers']: outDict[key] = np.atleast_1d(np.array(np.average(histVar[0][:,histVar[1]['output_space_headers'].index(key)])))
                else: outDict[key] = np.atleast_1d(np.array(np.average(histVar[0][:,histVar[1]['output_space_headers'].index(utils.toBytes(key))])))
              else: self.raiseAnError(IOError,'Operator '+ attributes['operator'] + ' unknown for TimePoint construction. Available are min,max,average!!')
            else:
              if key in histVar[1]['output_space_headers']: outDict[key] = np.atleast_1d(np.array(histVar[0][-1,histVar[1]['output_space_headers'].index(key)]))
              else: outDict[key] = np.atleast_1d(np.array(histVar[0][-1,histVar[1]['output_space_headers'].index(utils.toBytes(key))]))
          else: self.raiseAnError(RuntimeError,'the parameter ' + key + ' has not been found')
    else:
      # Arbitrary point in time case... If the requested time point does not match any of the stored ones and
      # start_time <= requested_time_point <= end_time, compute an interpolated value
      for i in histVar[0]:
        if histVar[0][i,0] >= time_float and time_float >= 0.0:
          if i-1 >= 0:
            previous_time = histVar[0][i-1,0]
          else:
            previous_time = histVar[0][i,0]
          actual_time   = histVar[0][i,0]
          if all_out_param:
            # Retrieve all the parameters
            for key in histVar[1]['output_space_headers']:
              if(actual_time == previous_time): outDict[key] = np.atleast_1d(np.array((histVar[0][i,histVar[1]['output_space_headers'].index(key)]  - time_float) / actual_time))
              else:
                actual_value   = histVar[0][i,histVar[1]['output_space_headers'].index(key)]
                previous_value = histVar[0][i-1,histVar[1]['output_space_headers'].index(key)]
                outDict[key] = np.atleast_1d(np.array((actual_value-previous_value)/(actual_time-previous_time)*(time_float-previous_time)))
          else:
            # Retrieve only some parameters
            for key in attributes['outParam']:
              if key in histVar[1]['output_space_headers']:
                if(actual_time == previous_time): outDict[key] = np.atleast_1d(np.array((histVar[0][i,histVar[1]['output_space_headers'].index(key)]  - time_float) / actual_time))
                else:
                  actual_value   = histVar[0][i,histVar[1]['output_space_headers'].index(key)]
                  previous_value = histVar[0][i-1,histVar[1]['output_space_headers'].index(key)]
                  outDict[key] = np.atleast_1d(np.array((actual_value-previous_value)/(actual_time-previous_time)*(time_float-previous_time)))
              else: self.raiseAnError(IOError,'the parameter ' + key + ' has not been found')
    # return tuple of dictionaries
    return (copy.copy(inDict),copy.copy(outDict),copy.copy(metaDict))

  def __retrieveDataTimePointSet(self,attributes):
    '''
    Function to retrieve a TimePointSet from the HDF5 database
    @ In, attributes : dictionary of attributes (variables must be retrieved)
    @ Out, tupleVar  : tuple in which the first position is a dictionary of numpy arays (input variable)
    and the second is a dictionary of the numpy arrays (output variables).
    Note: This function retrieve a TimePointSet from an HDF5 database
    '''
    # Check the outParam variables and the time filters
    if attributes['outParam'] == 'all': all_out_param  = True
    else: all_out_param = False

    if attributes['time'] == 'end' or (not attributes['time']):
      time_end = True
      time_float = -1.0
    else:
      # convert the time in float
      time_end = False
      time_float = float(attributes['time'])

    if 'operator' in attributes.keys():
      operator = True
      time_end = True
      time_float = -1.0
    else: operator = False


    ints = 0
    if 'inputTs' in attributes.keys():
      if attributes['inputTs']: ints = int(attributes['inputTs'])
    else:                               ints = 0

    inDict   = {}
    outDict  = {}
    metaDict = {}
    hist_list = attributes['histories']
    # Retrieve all the associated histories and process them
    for i in range(len(hist_list)):
      # Load the data into the numpy array
      attributes['history'] = hist_list[i]
      histVar = self.returnHistory(attributes)
      if 'metadata' in histVar[1].keys(): metaDict[i] = histVar[1]['metadata']
      else                              : metaDict[i] = None
      for key in attributes['inParam']:
        if 'input_space_headers' in histVar[1]:
          inInKey = utils.keyIn(histVar[1]['input_space_headers'],key)
          inOutKey = utils.keyIn(histVar[1]['output_space_headers'],key)
          if inInKey is not None:
            ix = histVar[1]['input_space_headers'].index(inInKey)
            if i == 0: inDict[key] = np.zeros(len(hist_list))
            inDict[key][i] = np.atleast_1d(histVar[1]['input_space_values'][ix])[0]
          elif inOutKey is not None:
            ix = histVar[1]['output_space_headers'].index(inOutKey)
            if i == 0: inDict[key] = np.zeros(len(hist_list))
            if ints > histVar[0][:,0].size and ints != -1: self.raiseAnError(IOError,'inputTs is greater than number of actual ts in history ' +hist_list[i]+ '!')
            inDict[key][i] = np.array(histVar[0][ints,ix])
          else: self.raiseAnError(IOError,'the parameter ' + key + ' has not been found')
        else:
          inKey = utils.keyIn(histVar[1]['output_space_headers'],key)
          if inKey is not None:
            ix = histVar[1]['output_space_headers'].index(inKey)
            if i == 0: inDict[key] = np.zeros(len(hist_list))
            if ints > histVar[0][:,0].size  and ints != -1: self.raiseAnError(IOError,'inputTs is greater than number of actual ts in history ' +hist_list[i]+ '!')
            inDict[key][i] = histVar[0][ints,ix]
          else: self.raiseAnError(IOError,'the parameter ' + key + ' has not been found in '+str(histVar[1]))

      # time end case => TimePointSet is at the final status
      if time_end:
        if all_out_param:
          # Retrieve all the parameters
          for key in histVar[1]['output_space_headers']:
            if i == 0: outDict[key] = np.zeros(len(hist_list))
            if operator:
              if   attributes['operator'].lower() == 'max'    : outDict[key][i] = max(histVar[0][:,histVar[1]['output_space_headers'].index(key)])
              elif attributes['operator'].lower() == 'min'    : outDict[key][i] = min(histVar[0][:,histVar[1]['output_space_headers'].index(key)])
              elif attributes['operator'].lower() == 'average': outDict[key][i] = np.average(histVar[0][:,histVar[1]['output_space_headers'].index(key)])
              else: self.raiseAnError(IOError,'Operator '+ attributes['operator'] + ' unknown for TimePointSet construction. Available are min,max,average!!')
            else:
              outDict[key][i] = histVar[0][-1,histVar[1]['output_space_headers'].index(key)]
        else:
          # Retrieve only some parameters
          for key in attributes['outParam']:
            if key in histVar[1]['output_space_headers'] or \
               utils.toBytes(key) in histVar[1]['output_space_headers']:
              if i == 0: outDict[key] = np.zeros(len(hist_list))
              if operator:
                if   attributes['operator'].lower() == 'max'    :
                  if key in histVar[1]['output_space_headers']: outDict[key][i] = max(histVar[0][:,histVar[1]['output_space_headers'].index(key)])
                  else: outDict[key][i] = max(histVar[0][:,histVar[1]['output_space_headers'].index(utils.toBytes(key))])
                elif attributes['operator'].lower() == 'min'    :
                  if key in histVar[1]['output_space_headers']: outDict[key][i] = min(histVar[0][:,histVar[1]['output_space_headers'].index(key)])
                  else: outDict[key][i] = min(histVar[0][:,histVar[1]['output_space_headers'].index(utils.toBytes(key))])
                elif attributes['operator'].lower() == 'average':
                  if key in histVar[1]['output_space_headers']: outDict[key][i] = np.average(histVar[0][:,histVar[1]['output_space_headers'].index(key)])
                  else: outDict[key][i] = np.average(histVar[0][:,histVar[1]['output_space_headers'].index(utils.toBytes(key))])
                else: self.raiseAnError(IOError,'Operator '+ attributes['operator'] + ' unknown for TimePointSet construction. Available are min,max,average!!')
              else:
                if key in histVar[1]['output_space_headers']: outDict[key][i] = histVar[0][-1,histVar[1]['output_space_headers'].index(key)]
                else: outDict[key][i] = histVar[0][-1,histVar[1]['output_space_headers'].index(utils.toBytes(key))]
            else: self.raiseAnError(RuntimeError,'the parameter ' + str(key) + ' has not been found')
      else:
        # Arbitrary point in time case... If the requested time point Set does not match any of the stored ones and
        # start_time <= requested_time_point <= end_time, compute an interpolated value
        for i in histVar[0]:
          if histVar[0][i,0] >= time_float and time_float >= 0.0:
            if i-1 >= 0:
              previous_time = histVar[0][i-1,0]
            else:
              previous_time = histVar[0][i,0]
            actual_time   = histVar[0][i,0]
            if all_out_param:
              # Retrieve all the parameters
              for key in histVar[1]['output_space_headers']:
                if(actual_time == previous_time):
                  if i == 0: outDict[key] = np.zeros(np.shape(len(hist_list)))
                  outDict[key][i] = (histVar[0][i,histVar[1]['output_space_headers'].index(key)]  - time_float) / actual_time
                else:
                  if i == 0: outDict[key] = np.zeros(np.shape(len(hist_list)))
                  actual_value   = histVar[0][i,histVar[1]['output_space_headers'].index(key)]
                  previous_value = histVar[0][i-1,histVar[1]['output_space_headers'].index(key)]
                  outDict[key][i] = (actual_value-previous_value)/(actual_time-previous_time)*(time_float-previous_time)
            else:
              # Retrieve only some parameters
              for key in attributes['outParam']:
                if key in histVar[1]['output_space_headers']:
                  if(actual_time == previous_time):
                    if i == 0:outDict[key] = np.zeros(np.shape(len(hist_list)))
                    outDict[key][i] = (histVar[0][i,histVar[1]['output_space_headers'].index(key)]  - time_float) / actual_time
                  else:
                    if i == 0: outDict[key] = np.zeros(np.shape(len(hist_list)))
                    actual_value   = histVar[0][i,histVar[1]['output_space_headers'].index(key)]
                    previous_value = histVar[0][i-1,histVar[1]['output_space_headers'].index(key)]
                    outDict[key][i] = (actual_value-previous_value)/(actual_time-previous_time)*(time_float-previous_time)
                else: self.raiseAnError(RuntimeError,'the parameter ' + key + ' has not been found')
      del histVar
    # return tuple of timepointSet
    return (copy.copy(inDict),copy.copy(outDict),copy.copy(metaDict))

  def __retrieveDataHistory(self,attributes):
    '''
    Function to retrieve a History from the HDF5 database
    @ In, attributes : dictionary of attributes (variables and history name must be retrieved)
    @ Out, tupleVar  : tuple in which the first position is a dictionary of numpy arays (input variable)
    and the second is a dictionary of the numpy arrays (output variables).
    Note: This function retrieve a History from an HDF5 database
    '''
    # Check the outParam variables and the time filters
    if attributes['outParam'] == 'all': all_out_param  = True
    else:  all_out_param = False
    if 'time' in attributes and attributes['time']:
      if attributes['time'] == 'all': time_all = True
      else:
        # convert the time in float
        time_all = False
        time_float = [float(x) for x in attributes['time']]
    else: time_all = True

    ints = 0
    if 'inputTs' in attributes.keys():
      if attributes['inputTs']: ints = int(attributes['inputTs'])
    else:                               ints = 0

    inDict  = {}
    outDict = {}
    metaDict= {}
    # Call the function to retrieve a single history and
    # load the data into the tuple
    histVar = self.returnHistory(attributes)
    if 'metadata' in histVar[1].keys(): metaDict[0] = histVar[1]['metadata']
    else                              : metaDict[0] = None
    # fill input param dictionary
    for key in attributes['inParam']:
        if 'input_space_headers' in histVar[1]:
          inInKey = utils.keyIn(histVar[1]['input_space_headers'],key)
          inOutKey = utils.keyIn(histVar[1]['output_space_headers'],key)
          if inInKey is not None:
            ix = histVar[1]['input_space_headers'].index(inInKey)
            inDict[key] = np.atleast_1d(np.array(histVar[1]['input_space_values'][ix]))
          elif inOutKey is not None:
            ix = histVar[1]['output_space_headers'].index(inOutKey)
            if ints > histVar[0][:,0].size  and ints != -1: self.raiseAnError(IOError,'inputTs is greater than number of actual ts in history ' +attributes['history']+ '!')
            inDict[key] = np.atleast_1d(np.array(histVar[0][ints,ix]))
          else: self.raiseAnError(RuntimeError,'the parameter ' + key + ' has not been found in '+str(histVar[1]['input_space_headers'])+' or '+str(histVar[1]['output_space_headers']))
        else:
          inKey = utils.keyIn(histVar[1]['output_space_headers'],key)
          if inKey is not None:
            ix = histVar[1]['output_space_headers'].index(inKey)
            if ints > histVar[0][:,0].size  and ints != -1: self.raiseAnError(IOError,'inputTs is greater than number of actual ts in history ' +attributes['history']+ '!')
            inDict[key] = np.atleast_1d(np.array(histVar[0][ints,ix]))
          else: self.raiseAnError(RuntimeError,'the parameter ' + key + ' has not been found in '+str(histVar[1]['output_space_headers']))

    # Time all case => The history is completed (from start_time to end_time)
    if time_all:
      if all_out_param:
        for key in histVar[1]['output_space_headers']:
          outDict[key] = histVar[0][:,histVar[1]['output_space_headers'].index(key)]
      else:
        for key in attributes['outParam']:
          inKey = utils.keyIn(histVar[1]['output_space_headers'],key)
          if inKey:
            outDict[key] = histVar[0][:,histVar[1]['output_space_headers'].index(inKey)]
          else:
            self.raiseAnError(RuntimeError,'the parameter ' + key + ' has not been found in '+str(histVar[1]['output_space_headers']))
    else:
      # **************************************************************************
      # * it will be implemented when we decide a strategy about time filtering  *
      # * for now it is a copy paste of the time_all case                        *
      # **************************************************************************
      if all_out_param:
        for key in histVar[1]['output_space_headers']: outDict[key] = histVar[0][:,histVar[1]['output_space_headers'].index(key)]
      else:
        for key in attributes['outParam']:
          if key in histVar[1]['output_space_headers']:
            outDict[key] = histVar[0][:,histVar[1]['output_space_headers'].index(key)]
          else: self.raiseAnError(RuntimeError,'the parameter ' + key + ' has not been found')
    # Return tuple of dictionaries containing the histories
    return (copy.copy(inDict),copy.copy(outDict),copy.copy(metaDict))

  def retrieveData(self,attributes):
    '''
    Function interface for retrieving a TimePoint or TimePointSet or History from the HDF5 database
    @ In, attributes : dictionary of attributes (variables, history name,metadata must be retrieved)
    @ Out, data     : tuple in which the first position is a dictionary of numpy arays (input variable)
    and the second is a dictionary of the numpy arrays (output variables).
    Note: Interface function
    '''
    if attributes['type'] == 'TimePoint':      data = self.__retrieveDataTimePoint(attributes)
    elif attributes['type'] == 'TimePointSet': data = self.__retrieveDataTimePointSet(attributes)
    elif attributes['type'] == 'History':      data = self.__retrieveDataHistory(attributes)
    elif attributes['type'] == 'Histories':
      listhist_in  = {}
      listhist_out = {}
      listhist_meta= {}
      endGroupNames = self.getEndingGroupNames()
      for index in range(len(endGroupNames)):
        attributes['history'] = endGroupNames[index]
        tupleVar = self.__retrieveDataHistory(attributes)
        # dictionary of dictionary key = i => ith history ParameterValues dictionary
        listhist_in[index]  = tupleVar[0]
        listhist_out[index] = tupleVar[1]
        listhist_meta[index]= tupleVar[2]
        del tupleVar
      data = (listhist_in,listhist_out,listhist_meta)
    else: self.raiseAnError(RuntimeError,'Type' + attributes['type'] +' unknown.Caller: hdf5Manager.retrieveData')
    # return data
    gc.collect()
    return copy.copy(data)

__base                  = 'Database'
__interFaceDict         = {}
__interFaceDict['HDF5'] = HDF5
__knownTypes            = __interFaceDict.keys()

def knownTypes():
  return __knownTypes

<<<<<<< HEAD
def returnInstance(Type,caller):
=======
needsRunInfo = True

def returnInstance(Type,runInfoDict):
>>>>>>> 1c0202d8
  '''
  Function interface for creating an instance to a database specialized class (for example, HDF5)
  @ In, type                : class type (string)
  @ Out, class Instance     : instance to that class
  Note: Interface function
  '''
<<<<<<< HEAD
  try: return __interFaceDict[Type]()
  except KeyError: caller.raiseAnError(NameError,'not known '+__base+' type '+Type)
=======
  try: return __interFaceDict[Type](runInfoDict)
  except KeyError: utils.raiseAnError(NameError,'DATABASES','not known '+__base+' type '+Type)
>>>>>>> 1c0202d8
<|MERGE_RESOLUTION|>--- conflicted
+++ resolved
@@ -39,12 +39,8 @@
     self.database = None
     # Database directory. Default = working directory.
     self.databaseDir = ''
-<<<<<<< HEAD
+    self.workingDir = ''
     self.printTag = 'DATABASE'
-=======
-    self.workingDir = ''
-    self.printTag = utils.returnPrintTag('DATABASE')
->>>>>>> 1c0202d8
 
   def _readMoreXML(self,xmlNode):
     '''
@@ -103,14 +99,9 @@
     self.built    = False
     self.type     = 'HDF5'
     self.file_name = ""
-<<<<<<< HEAD
     self.printTag = 'DATABASE HDF5'
-
-=======
-    self.printTag = utils.returnPrintTag('DATABASE HDF5')
     self.workingDir = runInfoDict['WorkingDir']
     self.databaseDir = self.workingDir
->>>>>>> 1c0202d8
 
   def __getstate__(self):
     """
@@ -618,23 +609,14 @@
 def knownTypes():
   return __knownTypes
 
-<<<<<<< HEAD
-def returnInstance(Type,caller):
-=======
 needsRunInfo = True
 
-def returnInstance(Type,runInfoDict):
->>>>>>> 1c0202d8
+def returnInstance(Type,runInfoDict,caller):
   '''
   Function interface for creating an instance to a database specialized class (for example, HDF5)
   @ In, type                : class type (string)
   @ Out, class Instance     : instance to that class
   Note: Interface function
   '''
-<<<<<<< HEAD
-  try: return __interFaceDict[Type]()
-  except KeyError: caller.raiseAnError(NameError,'not known '+__base+' type '+Type)
-=======
   try: return __interFaceDict[Type](runInfoDict)
-  except KeyError: utils.raiseAnError(NameError,'DATABASES','not known '+__base+' type '+Type)
->>>>>>> 1c0202d8
+  except KeyError: caller.raiseAnError(NameError,'not known '+__base+' type '+Type)
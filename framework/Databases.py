"""
Created on April 9, 2013

@author: alfoa
"""
#for future compatibility with Python 3--------------------------------------------------------------
from __future__ import division, print_function, unicode_literals, absolute_import
import warnings
warnings.simplefilter('default',DeprecationWarning)
#End compatibility block for Python 3----------------------------------------------------------------

#External Modules------------------------------------------------------------------------------------
import numpy as np
import copy
import os
import abc
import gc
from scipy.interpolate import interp1d
#External Modules End--------------------------------------------------------------------------------

#Internal Modules------------------------------------------------------------------------------------
from BaseClasses import BaseType
from h5py_interface_creator import hdf5Database as h5Data
import utils
#Internal Modules End--------------------------------------------------------------------------------

class DateBase(BaseType):
  """
    class to handle a database,
    Used to add and retrieve attributes and values from said database
  """
  def __init__(self):
    """
      Constructor
      @ In, None
      @ Out, None
    """
    # Base Class
    BaseType.__init__(self)
    # Database object
    self.database = None
    # Database directory. Default = working directory.
    self.databaseDir = ''
    self.workingDir = ''
    self.printTag = 'DATABASE'

  def _readMoreXML(self,xmlNode):
    """
      Function to read the portion of the xml input that belongs to this
      specialized class and initialize variables based on the inputs received.
      @ In, xmlNode, xml.etree.ElementTree.Element, XML element node that represents the portion of the input that belongs to this class
      @ Out, None
    """
    # Check if a directory has been provided
    if 'directory' in xmlNode.attrib.keys(): self.databaseDir = copy.copy(xmlNode.attrib['directory'])
    else:                                    self.databaseDir = os.path.join(self.workingDir,'DatabaseStorage')

  def addInitParams(self,tempDict):
    """
      Function to be overloaded to inject the name and values of the initial
      parameters
      @ In, originalDict, dict, original dictionary containg the initial parameters. This is the dictionary that needs to be updated
      @ Out, tempDict, dict, the updated dictionary
    """
    return tempDict

  @abc.abstractmethod
  def addGroup(self,attributes,loadFrom):
    """
      Function used to add a group to the database
      @ In, attributes, dict, options
      @ In, loadFrom, string, source of the data
      @ Out, None
    """
    pass

  @abc.abstractmethod
  def retrieveData(self,attributes):
    """
      Function used to retrieve data from the database
      @ In, attributes, dict, options
      @ Out, data, object, the requested data
    """
    pass

#
#  *************************s
#  *  HDF5 DATABASE CLASS  *
#  *************************
#
class HDF5(DateBase):
  """
    class to handle h5py (hdf5) databases,
    Used to add and retrieve attributes and values from said database
  """
  def __init__(self,runInfoDict):
    """
      Constructor
      @ In, runInfoDict, dict, the dictionary containing the runInfo (read in the XML input file)
      @ Out, None
    """
    DateBase.__init__(self)
    self.subtype  = None
    self.exist    = False
    self.built    = False
    self.type     = 'HDF5'
    self.filename = ""
    self.printTag = 'DATABASE HDF5'
    self.workingDir = runInfoDict['WorkingDir']
    self.databaseDir = self.workingDir

  def __getstate__(self):
    """
      Overwrite state (for pickling)
      we do not pickle the HDF5 (C++) instance
      but only the info to reload it
      @ In, None
      @ Out, state, dict, the namespace state
    """
    # capture what is normally pickled
    state = self.__dict__.copy()
    # we pop the database instance and close it
    state.pop("database")
    self.database.closeDatabaseW()
    # what we return here will be stored in the pickle
    return state

  def __setstate__(self, newstate):
    """
      Set the state (for pickling)
      we do not pickle the HDF5 (C++) instance
      but only the info to reload it
      @ In, newstate, dict, the namespace state
      @ Out, None
    """
    self.__dict__.update(newstate)
    self.database = h5Data(self.name,self.databaseDir,self.filename)
    self.exist    = True

  def _readMoreXML(self,xmlNode):
    """
      Function to read the portion of the xml input that belongs to this
      specialized class and initialize variables based on the input received.
      @ In, xmlNode, xml.etree.ElementTree.Element, XML element node that represents the portion of the input that belongs to this class
      @ Out, None
    """
    DateBase._readMoreXML(self, xmlNode)
    # Check if database directory exist, otherwise create it
    if '~' in self.databaseDir: self.databaseDir = copy.copy(os.path.expanduser(self.databaseDir))
    if not os.path.exists(self.databaseDir): os.makedirs(self.databaseDir)
    self.raiseAMessage('Database Directory is '+self.databaseDir+'!')
    # Check if a filename has been provided
    # if yes, we assume the user wants to load the data from there
    # or update it
    #try:
    if 'filename' in xmlNode.attrib.keys():
      self.filename = xmlNode.attrib['filename']
      self.database = h5Data(self.name,self.databaseDir,self.messageHandler,self.filename)
      self.exist    = True
    #except KeyError:
    else:
      self.filename = self.name+".h5"
      self.database  = h5Data(self.name,self.databaseDir,self.messageHandler)
      self.exist     = False

  def addInitParams(self,tempDict):
    """
      Function to be overloaded to inject the name and values of the initial parameters
      @ In, tempDict, dict, original dictionary containg the initial parameters. This is the dictionary that needs to be updated
      @ Out, temDict, dict, the updated dictionary
    """
    tempDict = DateBase.addInitParams(self,tempDict)
    tempDict['exist'] = self.exist
    return tempDict

  def getEndingGroupPaths(self):
    """
      Function to retrieve all the groups' paths of the ending groups
      @ In, None
      @ Out, histories, list, List of the ending groups' paths
    """
    histories = self.database.retrieveAllHistoryPaths()
    return histories

  def getEndingGroupNames(self):
    """
    Function to retrieve all the groups' names of the ending groups
    @ In, None
    @ Out, endingGroups, list, List of the ending groups' names
    """
    endingGroups = self.database.retrieveAllHistoryNames()
    return endingGroups

  def addGroup(self,attributes,loadFrom,upGroup=False):
    """
      Function used to add a group to the database
      @ In, attributes, dict, options
      @ In, loadFrom, string, source of the data
      @ In, upGroup, bool, optional, the group (if present) needs to be updated?
      @ Out, None
    """
    if 'metadata' in attributes.keys(): attributes['group'] = attributes['metadata']['prefix']
    elif 'prefix' in attributes.keys(): attributes['group'] = attributes['prefix']
    else                              : self.raiseAnError(IOError,'addGroup function needs a prefix (ID) for adding a new group to a database!')
    self.database.addGroup(attributes['group'],attributes,loadFrom,upGroup)
    self.built = True

  def addGroupDataObjects(self,attributes,loadFrom,upGroup=False):
    """
      Function to add a group in the HDF5 database
      @ In, attributes, dict, options
      @ In, loadFrom, DataObjects or dict, source of the data
      @ In, upGroup, bool, optional, the group (if present) needs to be updated?
      @ Out, None
    """
    source = {}
    if type(loadFrom) != dict:
      if not loadFrom.type in ['Point','PointSet','History','HistorySet']: self.raiseAnError(IOError,'addGroupDataObjects function needs to have a Data(s) as input source')
      source['type'] = 'DataObjects'
    source['name'] = loadFrom
    self.database.addGroupDataObjects(attributes['group'],attributes,source,upGroup)
    self.built = True

  def initialize(self,gname,attributes=None,upGroup=False):
    """
      Function to add an initial root group into the data base...
      This group will not contain a dataset but, eventually, only metadata
      @ In, gname, string, name of the root group
      @ In, attributes, dict, options (metadata muste be appended to the root group)
      @ In, upGroup, bool, optional, the group (if present) needs to be updated?
      @ Out, None
    """
    self.database.addGroupInit(gname,attributes,upGroup)

  def returnHistory(self,attributes):
    """
      Function to retrieve a history from the HDF5 database
      @ In, attributes, dict, options (metadata muste be appended to the root group)
      @ Out, tupleVar, tuple, tuple in which the first position is a numpy aray and the second is a dictionary of the metadata
      Note:
      # DET => a Branch from the tail (group name in attributes) to the head (dependent on the filter)
      # MC  => The History named ['group'] (one run)
    """
    if (not self.exist) and (not self.built): self.raiseAnError(IOError,'Can not retrieve an History from data set' + self.name + '.It has not built yet.')
    if 'filter' in attributes.keys(): tupleVar = self.database.retrieveHistory(attributes['history'],attributes['filter'])
    else:                             tupleVar = self.database.retrieveHistory(attributes['history'])
    return tupleVar

  def __retrieveDataPoint(self,attributes):
    """
      Function to retrieve a Point from the HDF5 database
      @ In, attributes, dict, options (metadata muste be appended to the root group)
      @ Out, tupleVar, tuple, tuple in which the first position is a dictionary of numpy arays (input variable)
      and the second is a dictionary of the numpy arrays (output variables).
    """
    # Firstly, retrieve the history from which the Point must be extracted
    histVar = self.returnHistory(attributes)
    # Check the outParam variables and the outputPivotVal filters
    inParam, outParam, inputRow, outputRow                 = attributes['inParam'], attributes['outParam'], copy.deepcopy(attributes.get('inputRow',None)), copy.deepcopy(attributes.get('outputRow',None))
    inputPivotVal, outputPivotVal, operator                = attributes.get('inputPivotValue',None), attributes.get('outputPivotValue',None), attributes.get('operator',None)
    pivotParameter                                         = attributes.get('pivotParameter',None)
    if 'all' in outParam: allOutParam = True
    else                : allOutParam = False
    if outputPivotVal != None:
      if 'end' in outputPivotVal: outputPivotValEnd = True
      else:
        outputPivotValEnd, outputPivotVal = False,  float(outputPivotVal)
    else: outputPivotValEnd = True
    if inputRow == None and inputPivotVal == None: inputRow = 0
    if inputRow == None and inputPivotVal == None: inputRow = 0
    if inputRow != None :
      inputRow = int(inputRow)
      if inputRow  > 0: inputRow  -= 1
    if outputRow != None:
      outputRow = int(outputRow)
      if outputRow > 0: outputRow -= 1

    if pivotParameter != None:
      pivotIndex = histVar[1]['outputSpaceHeaders'].index(pivotParameter) if pivotParameter in histVar[1]['outputSpaceHeaders'] else None
      if pivotIndex == None: self.raiseAnError(IOError,'pivotParameter ' +pivotParameter+' has not been found in Database '+ str(self.name) + '!')
    else:
      pivotIndex = histVar[1]['outputSpaceHeaders'].index("time") if "time" in histVar[1]['outputSpaceHeaders'] else None
      # if None...default is 0
      if pivotIndex == None: pivotIndex = 0
    if inputRow > histVar[0][:,0].size-1  and inputRow != -1: self.raiseAnError(IOError,'inputRow is greater than number of actual rows in Database '+ str(self.name) + '!')

    inDict  = {}
    outDict = {}
    metaDict= {}

    if 'metadata' in histVar[1].keys(): metaDict[0] = histVar[1]['metadata']
    else                              : metaDict[0] = None

    for key in inParam:
      if 'inputSpaceHeaders' in histVar[1]:
        inInKey = utils.keyIn(histVar[1]['inputSpaceHeaders'],key)
        inOutKey = utils.keyIn(histVar[1]['outputSpaceHeaders'],key)
        if inInKey != None:
          ix = histVar[1]['inputSpaceHeaders'].index(inInKey)
          inDict[key] = np.atleast_1d(np.array(histVar[1]['inputSpaceValues'][ix]))
        elif inOutKey != None and inInKey == None:
          ix = histVar[1]['outputSpaceHeaders'].index(inOutKey)
          if inputPivotVal != None:
            if float(inputPivotVal) > np.max(histVar[0][:,pivotIndex]) or float(inputPivotVal) < np.min(histVar[0][:,pivotIndex]): self.raiseAnError(IOError,'inputPivotVal is out of the min and max for input  ' + key+' in Database '+ str(self.name) + '!')
            inDict[key] = np.atleast_1d(np.array(interp1d(histVar[0][:,pivotIndex], histVar[0][:,ix], kind='linear')(float(inputPivotVal))))
          else: inDict[key] = np.atleast_1d(np.array(histVar[0][inputRow,ix]))
        else: self.raiseAnError(IOError,'the parameter ' + key + ' has not been found')
      else:
        inKey = utils.keyIn(histVar[1]['outputSpaceHeaders'],key)
        if inKey is not None:
          ix = histVar[1]['outputSpaceHeaders'].index(inKey)
          if inputPivotVal != None:
            if float(inputPivotVal) > np.max(histVar[0][:,pivotIndex]) or float(inputPivotVal) < np.min(histVar[0][:,pivotIndex]): self.raiseAnError(IOError,'inputPivotVal is out of the min and max for input  ' + key+' in Database '+ str(self.name) + '!')
            inDict[key] = np.atleast_1d(np.array(interp1d(histVar[0][:,pivotIndex], histVar[0][:,ix], kind='linear')(float(inputPivotVal))))
          else: inDict[key] = np.atleast_1d(np.array(histVar[0][inputRow,ix]))
        else: self.raiseAnError(IOError,'the parameter ' + key + ' has not been found in '+str(histVar[1]))
    # outputPivotVal end case => PointSet is at the final status
    if outputPivotValEnd:
      if allOutParam:
        for key in histVar[1]['outputSpaceHeaders']:
          outDict[key] = np.atleast_1d(np.array(histVar[0][-1,histVar[1]['outputSpaceHeaders'].index(key)]))
      else:
        for key in outParam:
          if key in histVar[1]['outputSpaceHeaders'] or \
             utils.toBytes(key) in histVar[1]['outputSpaceHeaders']:
            if key in histVar[1]['outputSpaceHeaders']: outDict[key] = np.atleast_1d(np.array(histVar[0][-1,histVar[1]['outputSpaceHeaders'].index(key)]))
            else: outDict[key] = np.atleast_1d(np.array(histVar[0][-1,histVar[1]['outputSpaceHeaders'].index(utils.toBytes(key))]))
          else: self.raiseAnError(IOError,"the parameter " + str(key) + " has not been found")
    elif outputRow != None:
      if outputRow > histVar[0][:,0].size-1  and outputRow != -1: self.raiseAnError(IOError,'outputRow is greater than number of actual rows in Database '+ str(self.name) + '!')
      if allOutParam:
        for key in histVar[1]['outputSpaceHeaders']:
          outDict[key] = np.atleast_1d(np.array(histVar[0][outputRow,histVar[1]['outputSpaceHeaders'].index(key)]))
      else:
        for key in outParam:
          if key in histVar[1]['outputSpaceHeaders'] or \
             utils.toBytes(key) in histVar[1]['outputSpaceHeaders']:
            if key in histVar[1]['outputSpaceHeaders']: outDict[key] = np.atleast_1d(np.array(histVar[0][outputRow,histVar[1]['outputSpaceHeaders'].index(key)]))
            else: outDict[key] = np.atleast_1d(np.array(histVar[0][outputRow,histVar[1]['outputSpaceHeaders'].index(utils.toBytes(key))]))
          else: self.raiseAnError(IOError,"the parameter " + str(key) + " has not been found")
    elif operator != None:
      if operator not in ['max','min','average']: self.raiseAnError(IOError,'operator unknown. Available are min,max,average')
      if histVar[1]['outputSpaceHeaders']:
        for key in histVar[1]['outputSpaceHeaders']:
          if operator == 'max'    : outDict[key] = np.atleast_1d(np.array(np.max(histVar[0][:,histVar[1]['outputSpaceHeaders'].index(key)])))
          if operator == 'min'    : outDict[key] = np.atleast_1d(np.array(np.min(histVar[0][:,histVar[1]['outputSpaceHeaders'].index(key)])))
          if operator == 'average': outDict[key] = np.atleast_1d(np.array(np.average(histVar[0][:,histVar[1]['outputSpaceHeaders'].index(key)])))
      else:
        for key in outParam:
          if key in histVar[1]['outputSpaceHeaders'] or \
             utils.toBytes(key) in histVar[1]['outputSpaceHeaders']:
            if key in histVar[1]['outputSpaceHeaders']:
              if operator == 'max'    : outDict[key] = np.atleast_1d(np.array(np.max(histVar[0][:,histVar[1]['outputSpaceHeaders'].index(key)])))
              if operator == 'min'    : outDict[key] = np.atleast_1d(np.array(np.min(histVar[0][:,histVar[1]['outputSpaceHeaders'].index(key)])))
              if operator == 'average': outDict[key] = np.atleast_1d(np.array(np.average(histVar[0][:,histVar[1]['outputSpaceHeaders'].index(key)])))
            else:
              if operator == 'max'    : outDict[key] = np.atleast_1d(np.array(np.max(histVar[0][:,histVar[1]['outputSpaceHeaders'].index(utils.toBytes(key))])))
              if operator == 'min'    : outDict[key] = np.atleast_1d(np.array(np.min(histVar[0][:,histVar[1]['outputSpaceHeaders'].index(utils.toBytes(key))])))
              if operator == 'average': outDict[key] = np.atleast_1d(np.array(np.average(histVar[0][:,histVar[1]['outputSpaceHeaders'].index(utils.toBytes(key))])))
          else: self.raiseAnError(IOError,"the parameter " + str(key) + " has not been found")
    else:
      # Arbitrary point in outputPivotVal case... If the requested outputPivotVal point Set does not match any of the stored ones and
      # start_outputPivotVal <= requested_outputPivotVal_point <= end_outputPivotVal, compute an interpolated value
      if allOutParam:
        for key in histVar[1]['outputSpaceHeaders']:
          outDict[key] = np.atleast_1d(np.array(interp1d(histVar[0][:,pivotIndex], histVar[0][:,histVar[1]['outputSpaceHeaders'].index(key)], kind='linear')(outputPivotVal)))
      else:
        for key in outParam:
          if key in histVar[1]['outputSpaceHeaders'] or \
             utils.toBytes(key) in histVar[1]['outputSpaceHeaders']:
            if key in histVar[1]['outputSpaceHeaders']: outDict[key] = np.atleast_1d(np.array(interp1d(histVar[0][:,pivotIndex], histVar[0][:,histVar[1]['outputSpaceHeaders'].index(key)], kind='linear')(outputPivotVal)))
            else                                        : outDict[key] = np.atleast_1d(np.array(interp1d(histVar[0][:,pivotIndex], histVar[0][:,histVar[1]['outputSpaceHeaders'].index(utils.toBytes(key))], kind='linear')(outputPivotVal)))
          else                                          : self.raiseAnError(IOError,"the parameter " + key + " has not been found")
    # return tuple of dictionaries
    return (copy.copy(inDict),copy.copy(outDict),copy.copy(metaDict))

  def __retrieveDataPointSet(self,attributes):
    """
      Function to retrieve a PointSet from the HDF5 database
      @ In, attributes, dict, options (metadata must be appended to the root group)
      @ Out, tupleVar, tuple, tuple in which the first position is a dictionary of numpy arays (input variable)
      and the second is a dictionary of the numpy arrays (output variables).
    """
    # Check the outParam variables and the outputPivotVal filters
    inParam, outParam, inputRow, outputRow                 = attributes['inParam'], attributes['outParam'], copy.deepcopy(attributes.get('inputRow',None)), copy.deepcopy(attributes.get('outputRow',None))
    inputPivotVal, outputPivotVal, operator                = attributes.get('inputPivotValue',None), attributes.get('outputPivotValue',None), attributes.get('operator',None)
    pivotParameter                                         = attributes.get('pivotParameter',None)

    if outParam == 'all': allOutParam  = True
    else: allOutParam = False

    if outputPivotVal != None:
      if 'end' in outputPivotVal: outputPivotValEnd = True
      else:
        outputPivotValEnd, outputPivotVal = False,  float(outputPivotVal)
    else: outputPivotValEnd = True
    if inputRow == None and inputPivotVal == None: inputRow = 0
    if inputRow == None and inputPivotVal == None: inputRow = 0
    if inputRow != None :
      inputRow = int(inputRow)
      if inputRow  > 0: inputRow  -= 1
    if outputRow != None:
      outputRow = int(outputRow)
      if outputRow > 0: outputRow -= 1

    inDict   = {}
    outDict  = {}
    metaDict = {}
    histList = attributes['HistorySet']
    # Retrieve all the associated HistorySet and process them
    for i in range(len(histList)):
      # Load the data into the numpy array
      attributes['history'] = histList[i]
      histVar = self.returnHistory(attributes)
      #look for pivotParameter
      if pivotParameter != None:
        pivotIndex = histVar[1]['outputSpaceHeaders'].index(pivotParameter) if pivotParameter in histVar[1]['outputSpaceHeaders'] else None
        if pivotIndex == None: self.raiseAnError(IOError,'pivotParameter ' +pivotParameter+' has not been found in history '+ str(attributes['history']) + '!')
      else:
        pivotIndex = histVar[1]['outputSpaceHeaders'].index("time") if "time" in histVar[1]['outputSpaceHeaders'] else None
        # if None...default is 0
        if pivotIndex == None: pivotIndex = 0
      if inputRow > histVar[0][:,0].size-1  and inputRow != -1: self.raiseAnError(IOError,'inputRow is greater than number of actual rows in history '+ str(attributes['history']) + '!')
      # check metadata
      if 'metadata' in histVar[1].keys(): metaDict[i] = histVar[1]['metadata']
      else                              : metaDict[i] = None
      for key in inParam:
        if 'inputSpaceHeaders' in histVar[1]:
          inInKey = utils.keyIn(histVar[1]['inputSpaceHeaders'],key)
          inOutKey = utils.keyIn(histVar[1]['outputSpaceHeaders'],key)
          if inInKey != None:
            ix = histVar[1]['inputSpaceHeaders'].index(inInKey)
            if i == 0: inDict[key] = np.zeros(len(histList))
            inDict[key][i] = np.atleast_1d(histVar[1]['inputSpaceValues'][ix])[0]
          elif inOutKey != None and inInKey == None:
            ix = histVar[1]['outputSpaceHeaders'].index(inOutKey)
            if i == 0: inDict[key] = np.zeros(len(histList))
            if inputPivotVal != None:
              if float(inputPivotVal) > np.max(histVar[0][:,pivotIndex]) or float(inputPivotVal) < np.min(histVar[0][:,pivotIndex]): self.raiseAnError(IOError,'inputPivotVal is out of the min and max for input  ' + key+' in Database '+ str(self.name) + '!')
              inDict[key][i] = interp1d(histVar[0][:,pivotIndex], histVar[0][:,ix], kind='linear')(float(inputPivotVal))
            else: inDict[key][i] = histVar[0][inputRow,ix]
          else: self.raiseAnError(IOError,'the parameter ' + key + ' has not been found')
        else:
          inKey = utils.keyIn(histVar[1]['outputSpaceHeaders'],key)
          if inKey is not None:
            ix = histVar[1]['outputSpaceHeaders'].index(inKey)
            if i == 0: inDict[key] = np.zeros(len(histList))
            if inputPivotVal != None:
              if float(inputPivotVal) > np.max(histVar[0][:,pivotIndex]) or float(inputPivotVal) < np.min(histVar[0][:,pivotIndex]): self.raiseAnError(IOError,'inputPivotVal is out of the min and max for input  ' + key+' in Database '+ str(self.name) + '!')
              inDict[key][i] = interp1d(histVar[0][:,pivotIndex], histVar[0][:,ix], kind='linear')(float(inputPivotVal))
            else: inDict[key][i] = histVar[0][inputRow,ix]
          else: self.raiseAnError(IOError,'the parameter ' + key + ' has not been found in '+str(histVar[1]))
      # outputPivotVal end case => PointSet is at the final status
      if outputPivotValEnd:
        if allOutParam:
          for key in histVar[1]['outputSpaceHeaders']:
            if i == 0: outDict[key] = np.zeros(len(histList))
            outDict[key][i] = histVar[0][-1,histVar[1]['outputSpaceHeaders'].index(key)]
        else:
          for key in outParam:
            if key in histVar[1]['outputSpaceHeaders'] or \
               utils.toBytes(key) in histVar[1]['outputSpaceHeaders']:
              if i == 0: outDict[key] = np.zeros(len(histList))
              if key in histVar[1]['outputSpaceHeaders']: outDict[key][i] = histVar[0][-1,histVar[1]['outputSpaceHeaders'].index(key)]
              else: outDict[key][i] = histVar[0][-1,histVar[1]['outputSpaceHeaders'].index(utils.toBytes(key))]
            else: self.raiseAnError(IOError,"the parameter " + str(key) + " has not been found")
      elif outputRow != None:
        if outputRow > histVar[0][:,0].size-1  and outputRow != -1: self.raiseAnError(IOError,'outputRow is greater than number of actual rows in Database '+ str(self.name) + '!')
        if allOutParam:
          for key in histVar[1]['outputSpaceHeaders']:
            if i == 0: outDict[key] = np.zeros(len(histList))
            outDict[key][i] = histVar[0][outputRow,histVar[1]['outputSpaceHeaders'].index(key)]
        else:
          for key in outParam:
            if key in histVar[1]['outputSpaceHeaders'] or \
               utils.toBytes(key) in histVar[1]['outputSpaceHeaders']:
              if i == 0: outDict[key] = np.zeros(len(histList))
              if key in histVar[1]['outputSpaceHeaders']: outDict[key][i] = histVar[0][outputRow,histVar[1]['outputSpaceHeaders'].index(key)]
              else: outDict[key][i] = histVar[0][outputRow,histVar[1]['outputSpaceHeaders'].index(utils.toBytes(key))]
            else: self.raiseAnError(IOError,"the parameter " + str(key) + " has not been found")
      elif operator != None:
        if operator not in ['max','min','average']: self.raiseAnError(IOError,'operator unknown. Available are min,max,average')
        if histVar[1]['outputSpaceHeaders']:
          for key in histVar[1]['outputSpaceHeaders']:
            if i == 0: outDict[key] = np.zeros(len(histList))
            if operator == 'max'    : outDict[key][i] = np.max(histVar[0][:,histVar[1]['outputSpaceHeaders'].index(key)])
            if operator == 'min'    : outDict[key][i] = np.min(histVar[0][:,histVar[1]['outputSpaceHeaders'].index(key)])
            if operator == 'average': outDict[key][i] = np.average(histVar[0][:,histVar[1]['outputSpaceHeaders'].index(key)])
        else:
          for key in outParam:
            if key in histVar[1]['outputSpaceHeaders'] or \
               utils.toBytes(key) in histVar[1]['outputSpaceHeaders']:
              if i == 0: outDict[key] = np.zeros(len(histList))
              if key in histVar[1]['outputSpaceHeaders']:
                if operator == 'max'    : outDict[key][i] = np.max(histVar[0][:,histVar[1]['outputSpaceHeaders'].index(key)])
                if operator == 'min'    : outDict[key][i] = np.min(histVar[0][:,histVar[1]['outputSpaceHeaders'].index(key)])
                if operator == 'average': outDict[key][i] = np.average(histVar[0][:,histVar[1]['outputSpaceHeaders'].index(key)])
              else:
                if operator == 'max'    : outDict[key][i] = np.max(histVar[0][:,histVar[1]['outputSpaceHeaders'].index(utils.toBytes(key))])
                if operator == 'min'    : outDict[key][i] = np.min(histVar[0][:,histVar[1]['outputSpaceHeaders'].index(utils.toBytes(key))])
                if operator == 'average': outDict[key][i] = np.average(histVar[0][:,histVar[1]['outputSpaceHeaders'].index(utils.toBytes(key))])
            else: self.raiseAnError(IOError,"the parameter " + str(key) + " has not been found")
      else:
        # Arbitrary point in outputPivotVal case... If the requested outputPivotVal point Set does not match any of the stored ones and
        # start_outputPivotVal <= requested_outputPivotVal_point <= end_outputPivotVal, compute an interpolated value
        if allOutParam:
          for key in histVar[1]['outputSpaceHeaders']:
            if i == 0: outDict[key] = np.zeros(len(histList))
            outDict[key][i] = interp1d(histVar[0][:,pivotIndex], histVar[0][:,histVar[1]['outputSpaceHeaders'].index(key)], kind='linear')(outputPivotVal)
        else:
          for key in outParam:
            if i == 0: outDict[key] = np.zeros(len(histList))
            if key in histVar[1]['outputSpaceHeaders'] or \
               utils.toBytes(key) in histVar[1]['outputSpaceHeaders']:
              if key in histVar[1]['outputSpaceHeaders']: outDict[key][i] = interp1d(histVar[0][:,pivotIndex], histVar[0][:,histVar[1]['outputSpaceHeaders'].index(key)], kind='linear')(outputPivotVal)
              else                                        : outDict[key][i] = interp1d(histVar[0][:,pivotIndex], histVar[0][:,histVar[1]['outputSpaceHeaders'].index(utils.toBytes(key))], kind='linear')(outputPivotVal)
            else                                          : self.raiseAnError(IOError,"the parameter " + key + " has not been found")
      del histVar
    # return tuple of PointSet
    return (copy.copy(inDict),copy.copy(outDict),copy.copy(metaDict))

  def __retrieveDataHistory(self,attributes):
    """
      Function to retrieve a History from the HDF5 database
      @ In, attributes, dict, options (metadata muste be appended to the root group)
      @ Out, tupleVar, tuple, tuple in which the first position is a dictionary of numpy arays (input variable)
      and the second is a dictionary of the numpy arrays (output variables).
    """
    # Check the outParam variables and the outputPivotVal filters

    inParam, outParam, inputRow                 = attributes['inParam'], attributes['outParam'], copy.deepcopy(attributes.get('inputRow',None))
    inputPivotVal, outputPivotVal               = attributes.get('inputPivotValue',None), attributes.get('outputPivotValue',None)
    pivotParameter                              = attributes.get('pivotParameter',None)
    if 'all' in outParam: allOutParam = True
    else                : allOutParam = False
    if outputPivotVal != None:
      if 'all' in outputPivotVal: outputPivotValAll = True
      else:
        outputPivotValAll, outputPivotVal = False,  [float(x) for x in outputPivotVal.split()]
    else: outputPivotValAll = True
    if inputRow == None and inputPivotVal == None: inputRow = 0
    if inputRow == None and inputPivotVal == None: inputRow = 0
    if inputRow != None :
      inputRow = int(inputRow)
      if inputRow  > 0: inputRow  -= 1
    inDict  = {}
    outDict = {}
    metaDict= {}
    # Call the function to retrieve a single history and
    # load the data into the tuple
    histVar = self.returnHistory(attributes)
    if pivotParameter != None:
      pivotIndex = histVar[1]['outputSpaceHeaders'].index(pivotParameter) if pivotParameter in histVar[1]['outputSpaceHeaders'] else None
      if pivotIndex == None: self.raiseAnError(IOError,'pivotParameter ' +pivotParameter+' has not been found in Database '+ str(self.name) + '!')
    else:
      pivotIndex = histVar[1]['outputSpaceHeaders'].index("time") if "time" in histVar[1]['outputSpaceHeaders'] else None
      # if None...default is 0
      if pivotIndex == None: pivotIndex = 0

    if 'metadata' in histVar[1].keys(): metaDict[0] = histVar[1]['metadata']
    else                              : metaDict[0] = None
    # fill input param dictionary
    for key in inParam:
      if 'inputSpaceHeaders' in histVar[1]:
        inInKey = utils.keyIn(histVar[1]['inputSpaceHeaders'],key)
        inOutKey = utils.keyIn(histVar[1]['outputSpaceHeaders'],key)
        if inInKey != None:
          ix = histVar[1]['inputSpaceHeaders'].index(inInKey)
          inDict[key] = np.atleast_1d(np.array(histVar[1]['inputSpaceValues'][ix]))
        elif inOutKey != None and inInKey == None:
          ix = histVar[1]['outputSpaceHeaders'].index(inOutKey)
          if inputPivotVal != None:
            if float(inputPivotVal) > np.max(histVar[0][:,pivotIndex]) or float(inputPivotVal) < np.min(histVar[0][:,pivotIndex]): self.raiseAnError(IOError,'inputPivotVal is out of the min and max for input  ' + key+' in Database '+ str(self.name) + '!')
            inDict[key] = np.atleast_1d(np.array(interp1d(histVar[0][:,pivotIndex], histVar[0][:,ix], kind='linear')(float(inputPivotVal))))
          else: inDict[key] = np.atleast_1d(np.array(histVar[0][inputRow,ix]))
        else: self.raiseAnError(RuntimeError,'the parameter ' + key + ' has not been found in '+str(histVar[1]['inputSpaceHeaders'])+' or '+str(histVar[1]['outputSpaceHeaders']))
      else:
        inOutKey = utils.keyIn(histVar[1]['outputSpaceHeaders'],key)
        if inOutKey is not None:
          ix = histVar[1]['outputSpaceHeaders'].index(inOutKey)
          if inputPivotVal != None:
            if float(inputPivotVal) > np.max(histVar[0][:,pivotIndex]) or float(inputPivotVal) < np.min(histVar[0][:,pivotIndex]): self.raiseAnError(IOError,'inputPivotVal is out of the min and max for input  ' + key+' in Database '+ str(self.name) + '!')
            inDict[key] = np.atleast_1d(np.array(interp1d(histVar[0][:,pivotIndex], histVar[0][:,ix], kind='linear')(float(inputPivotVal))))
          else: inDict[key] = np.atleast_1d(np.array(histVar[0][inputRow,ix]))
        else: self.raiseAnError(RuntimeError,'the parameter ' + key + ' has not been found in '+str(histVar[1]['outputSpaceHeaders']))

    #  all case => The history is completed (from startTime to end_time)
    if outputPivotValAll:
      if allOutParam:
        for key in histVar[1]['outputSpaceHeaders']:
          outDict[key] = histVar[0][:,histVar[1]['outputSpaceHeaders'].index(key)]
      else:
        for key in outParam:
          inKey = utils.keyIn(histVar[1]['outputSpaceHeaders'],key)
          if inKey:
            outDict[key] = histVar[0][:,histVar[1]['outputSpaceHeaders'].index(inKey)]
          else:
            self.raiseAnError(RuntimeError,'the parameter ' + key + ' has not been found in '+str(histVar[1]['outputSpaceHeaders']))
    else:
      if allOutParam:
        for key in histVar[1]['outputSpaceHeaders']:
          outDict[key] = np.atleast_1d(np.array(interp1d(histVar[0][:,pivotIndex], histVar[0][:,histVar[1]['outputSpaceHeaders'].index(key)], kind='linear')(outputPivotVal)))
      else:
        for key in outParam:
          if key in histVar[1]['outputSpaceHeaders']:
            outDict[key] = np.atleast_1d(np.array(interp1d(histVar[0][:,pivotIndex], histVar[0][:,histVar[1]['outputSpaceHeaders'].index(key)], kind='linear')(outputPivotVal)))
          else: self.raiseAnError(IOError,"the parameter " + key + " has not been found")
    # Return tuple of dictionaries containing the HistorySet
    return (copy.copy(inDict),copy.copy(outDict),copy.copy(metaDict))

  def retrieveData(self,attributes):
    """
      Function interface for retrieving a Point or PointSet or History from the HDF5 database
      @ In, attributes, dict, options (metadata muste be appended to the root group)
      @ Out, data, tuple, tuple in which the first position is a dictionary of numpy arrays (input variable)
      and the second is a dictionary of the numpy arrays (output variables).
    """
    if attributes['type'] == 'Point':      data = self.__retrieveDataPoint(attributes)
    elif attributes['type'] == 'PointSet': data = self.__retrieveDataPointSet(attributes)
    elif attributes['type'] == 'History':      data = self.__retrieveDataHistory(attributes)
    elif attributes['type'] == 'HistorySet':
      listhistIn  = {}
      listhistOut = {}
      listhistMeta= {}
      endGroupNames = self.getEndingGroupNames()
      for index in range(len(endGroupNames)):
        attributes['history'] = endGroupNames[index]
        tupleVar = self.__retrieveDataHistory(attributes)
        # dictionary of dictionary key = i => ith history ParameterValues dictionary
        listhistIn[index]  = tupleVar[0]
        listhistOut[index] = tupleVar[1]
        listhistMeta[index]= tupleVar[2]
        del tupleVar
      data = (listhistIn,listhistOut,listhistMeta)
    else: self.raiseAnError(RuntimeError,'Type' + attributes['type'] +' unknown.Caller: hdf5Manager.retrieveData')
    # return data
    gc.collect()
    return copy.copy(data)

__base                  = 'Database'
__interFaceDict         = {}
__interFaceDict['HDF5'] = HDF5
__knownTypes            = __interFaceDict.keys()

def knownTypes():
  """
   Return the known types
   @ In, None
   @ Out, __knownTypes, list, the known types
  """
  return __knownTypes

needsRunInfo = True

def returnInstance(Type,runInfoDict,caller):
  """
  Function interface for creating an instance to a database specialized class (for example, HDF5)
  @ In, Type, string, class type
  @ In, runInfoDict, dict, the runInfo Dictionary
  @ In, caller, instance, the caller instance
<<<<<<< HEAD
  @ Out, __interFaceDict[Type], instance, instance of the class
=======
  @ Out, returnInstance, instance, instance of the class
>>>>>>> 8321fd79
  """
  try: return __interFaceDict[Type](runInfoDict)
  except KeyError: caller.raiseAnError(NameError,'not known '+__base+' type '+Type)<|MERGE_RESOLUTION|>--- conflicted
+++ resolved
@@ -658,11 +658,7 @@
   @ In, Type, string, class type
   @ In, runInfoDict, dict, the runInfo Dictionary
   @ In, caller, instance, the caller instance
-<<<<<<< HEAD
-  @ Out, __interFaceDict[Type], instance, instance of the class
-=======
   @ Out, returnInstance, instance, instance of the class
->>>>>>> 8321fd79
   """
   try: return __interFaceDict[Type](runInfoDict)
   except KeyError: caller.raiseAnError(NameError,'not known '+__base+' type '+Type)
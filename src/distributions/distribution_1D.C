--- conflicted
+++ resolved
@@ -777,12 +777,8 @@
     _dist_parameters["alpha"] = alpha;
     _dist_parameters["beta" ] = beta;
     _dist_parameters["scale"] = scale;
-<<<<<<< HEAD
     _dist_parameters["low"  ] = low;
     
-=======
-
->>>>>>> 3b87f9a6
     if ((alpha<0) || (beta<0))
     throwError("ERROR: incorrect value of alpha or beta for beta distribution");
 
